
AttributesAUMColumn = AUM

AttributesAUMName = Assets under Management

AttributesAcquisitionFeeColumn = Acquisition Fee

AttributesAcquisitionFeeName = Acquisition Fee (percentaged)

AttributesTERColumn = TER

AttributesTERName = Total Expense Ratio (TER)

AttributesVendorColumn = Vendor

AttributesVendorName = Vendor

CSVColumn_CumulatedPerformanceInPercent = Cumulated Performance in %

CSVColumn_Date = Date

CSVColumn_DeltaInPercent = Delta in %

CSVColumn_Description = Description

CSVColumn_Fees = Fees

CSVColumn_ISIN = ISIN

CSVColumn_Quote = Quote

CSVColumn_Shares = Shares

CSVColumn_Taxes = Taxes

CSVColumn_TickerSymbol = Ticker Symbol

CSVColumn_Transferals = Transferals

CSVColumn_Type = Type

CSVColumn_Value = Value

CSVColumn_WKN = WKN

CSVDefAccountTransactions = Account Transactions

CSVDefHistoricalQuotes = Historical Quotes

CSVDefPortfolioTransactions = Portfolio Transactions

CSVDefSecurities = Securities

CSVDefSecurityMasterData = Master Data

CSVFormatDDMMYY = DD.MM.YY

CSVFormatDDMMYYYY = DD.MM.YYYY

CSVFormatDDMMYYYY1 = DD/MM/YYYY

CSVFormatNumberGermany = 0.000,00

CSVFormatNumberUS = 0,000.00

CSVFormatYYYYMMDD = YYYY-MM-DD

CSVImportError = Error importing record {0}: {1}

CSVImportGenericColumnLabel = Column {0}

CSVImportMissingField = Missing required field: {0}

CSVImportMissingOneOfManyFields = At least of one the following fields must exist: {0}

CSVImportSecurityExists = Security already exists: {0} ({0})

CSVImportedSecurityLabel = Imported security: {0} 

ColumnCapitalGains = Capital Gains

ColumnCurrencyGains = Currency Gains

ColumnEarnings = Earnings

ColumnFinalValue = Final Value as of %tF

ColumnInitialValue = Initial Value as of %tF

ColumnPaidFees = Paid Fees

ColumnPaidTaxes = Taxes

ColumnPerformance = Performance (TWROR)

ColumnPerformanceIZF = Performance (IZF)

ColumnTransfers = Performance neutral Transfers

FixAssignCurrencyCode = {0} ({1})

FixAssignCurrencyCodeDone = ''{0}'' assigned

FixAssignExistingAccount = Use ''{0}''

FixAssignExistingAccountDone = ''{0}'' used

FixConvertToDelivery = Convert to ''{0}''

FixConvertToDeliveryDone = Converted to ''{0}''

FixConvertToType = Convert to ''{0}''

FixConvertToTypeDone = Converted to ''{0}''

FixCreateCrossEntryAccount = Create cross entry in account ''{0}''

FixCreateCrossEntryDone = ''{0}'' created

FixCreateCrossEntryPortfolio = Create cross entry in portfolio ''{0}''

FixCreateReferenceAccount = Create ''{0}''

FixCreateReferenceAccountDone = ''{0}'' created

FixCreateTransfer = Create cross-entry in ''{0}''

FixCreateTransferDone = ''{0}'' created

FixDeleteTransaction = Delete transaction

FixDeleteTransactionDone = deleted

FixReferenceAccountNameProposal = Reference account {0}

FixSetSecurity = Set {0}

FixSetSecurityDone = Assigned {0}

IBXML_Label = IB Flexstatment XML-Files

IssueBuySellWithoutSecurity = ''{0}'' without security

IssueDividendWithoutSecurity = Dividend payout without an instrument

IssueInconsistentSharesHeld = Security ''{0}'' in portfolio ''{1}'' has negative shares: {2}

IssueInterestWithSecurity = Interest with a security\n{0}

IssueMissingAccountTransfer = Missing cross entry\n{0}

IssueMissingBuySellInAccount = Missing cross entry in account\n{0} of {1} shares at {2}\n{3}

IssueMissingBuySellInPortfolio = Missing cross entry in portfolio\n{0}\n{1}

IssueMissingCurrencyCode = No currency defined. Pick a default currency.\nTo assign an alternative currency to one security only, open the details dialog of that security.

IssueMissingPortfolioTransfer = Missing cross entry\n{0} of {1} shares at {2}\n{3}

IssueMissingReferenceAccount = Missing reference account

<<<<<<< HEAD
IssueTransactionMissingCurrencyCode = ''{0}'' without currency
=======
IssuePortfolioTransactionWithoutSecurity = Transaction without security
>>>>>>> f9b8a140

LabelAssetAllocation = Asset Allocation

LabelDeposits = Deposits

LabelEuropeanCentralBank = European Central Bank

LabelHTMLTable = Table on web site

LabelInterest = Interest

LabelJointPortfolio = Joint Portfolio

LabelNoCurrency = without currency

LabelNoCurrencyDescription = e.g. stock market index

LabelRemovals = Removals

LabelReportingPeriodFromXtoY = From {0} until {1}

LabelReportingPeriodMonths = {0,choice,0#|1#1 month|1<{0,number} months}

LabelReportingPeriodSince = Since {0}

LabelReportingPeriodYears = {0,choice,0#|1#1 year|1<{0,number} years}

LabelSecurity = Security

LabelTransferAccount = Transfer (Account)

LabelTransferPortfolio = Transfer (Portfolio)

LabelWithoutClassification = Without classification

LabelYahooFinance = Yahoo Finance

LabelYahooFinanceAdjustedClose = Yahoo Finance (Adjusted  Close)

MsgDeltaWithoutAssets = Warning: delta without assets: {0} on {1}

MsgErrorDecrypting = Error while decrypting output: {0}

MsgErrorEncrypting = Error while encrypting output: {0}

MsgErrorsConvertingValue = Errors converting Yahoo Finance response values: {0}

MsgFileNotFound = File {0} does not exist (anymore).

MsgKeyLengthNotSupported = Key length not supported. Install JCE Unlimited Strength Jurisdiction Policy.

MsgLoadingExchangeRates = Downloading exchange rates. Source: {0}

MsgMissingFeedURL = Missing quote feed URL: {0}

MsgMissingResponse = Error: Missing response for {0}

MsgMissingTickerSymbol = Missing ticker symbol for security {0}

MsgMoreResultsAvailable = More results available

MsgNoExchangeRateAvailableForConversion = No exchange rate available to convert from {0} to {1}

MsgNoExchangeRateTimeSeriesFound = No series found to convert from {0} to {1}

MsgNoResults = No results for '%s'

MsgNotANumber = Not a number: {0}

MsgNotAPortflioFile = Invalid file format: not a Portfolio Performance file

MsgPasswordMissing = Password is missing

MsgReadingFile = Reading {0}

MsgReadingSampleFile = Reading sample file

MsgResponseContainsNoIndices = Page does not contain any consumer price information

MsgUnexpectedHeader = Unexpected header in response: {0}

MsgUnexpectedSymbol = Unexpected response for symbol {0}: {1}

MsgUnexpectedValue = Unexpected values in row: {0}

MsgUnsupportedVersionClientFiled = This file was created with a newer version of Portfolio Performance. (file format version {0})

MsgXMLFormatInvalid = Invalid XML Format: {0}

PDFMsgFileNotSupported = File ''{0}'' is not a supported document of the {1}

PDFcomdirectLabel = comdirect Postbox PDFs

PDFcomdirectMsgCannotDetermineFileType = Unknown or unsupported transaction type in ''{0}''

PDFcomdirectMsgFileNotSupported = File ''{0}'' is not a supported document of the comdirect bank

PDFdbLabel = Deutsche Bank

PDFdbMsgCannotDetermineFileType = Unknown or unsupported transaction type in ''{0}''

PDFdbMsgCannotFindSecurity = Cannot find security by ISIN in ''{0}''

QuoteFeedManual = No automatic quote download<|MERGE_RESOLUTION|>--- conflicted
+++ resolved
@@ -159,11 +159,9 @@
 
 IssueMissingReferenceAccount = Missing reference account
 
-<<<<<<< HEAD
 IssueTransactionMissingCurrencyCode = ''{0}'' without currency
-=======
+
 IssuePortfolioTransactionWithoutSecurity = Transaction without security
->>>>>>> f9b8a140
 
 LabelAssetAllocation = Asset Allocation
 
