
AttributesAUMColumn = AUM

AttributesAUMName = Assets under Management

AttributesTERColumn = TER

AttributesTERName = Total Expense Ratio (TER)

AttributesVendorColumn = Vendor

AttributesVendorName = Vendor

CSVColumn_CumulatedPerformanceInPercent = Cumulated Performance in %

CSVColumn_Date = Date

CSVColumn_DeltaInPercent = Delta in %

CSVColumn_Description = Description

CSVColumn_Fees = Fees

CSVColumn_ISIN = ISIN

CSVColumn_Quote = Quote

CSVColumn_Shares = Shares

CSVColumn_Taxes=Steuern

CSVColumn_TickerSymbol = Ticker Symbol

CSVColumn_Transferals = Transferals

CSVColumn_Type = Type

CSVColumn_Value = Value

CSVColumn_WKN = WKN

CSVDefAccountTransactions = Account Transactions

CSVDefHistoricalQuotes = Historical Quotes

CSVDefPortfolioTransactions = Portfolio Transactions

CSVDefSecurities = Securities

CSVDefSecurityMasterData = Master Data

CSVFormatDDMMYYYY = DD.MM.YYYY

CSVFormatDDMMYYYY1 = DD/MM/YYYY

CSVFormatNumberGermany = 0.000,00

CSVFormatNumberUS = 0,000.00

CSVFormatYYYYMMDD = YYYY-MM-DD

CSVImportError = Error importing record {0}: {1}

CSVImportGenericColumnLabel = Column {0}

CSVImportMissingField = Missing required field: {0}

CSVImportMissingOneOfManyFields = At least of one the following fields must exist: {0}

CSVImportSecurityExists = Security already exists: {0} ({0})

CSVImportedSecurityLabel = Imported security: {0} 

ColumnCapitalGains = Capital Gains

ColumnEarnings = Earnings

ColumnFinalValue = Final Value as of %tF

ColumnInitialValue = Initial Value as of %tF

ColumnPaidFees = Paid Fees

ColumnPaidTaxes = Taxes

ColumnPerformance = Performance (TWROR)

ColumnPerformanceIZF = Performance (IZF)

ColumnTransfers = Performance neutral Transfers

FixAssignExistingAccount = Use ''{0}''

FixAssignExistingAccountDone = ''{0}'' used

FixConvertToDelivery = Convert to ''{0}''

FixConvertToDeliveryDone = Converted to ''{0}''

FixConvertToType = Convert to ''{0}''

FixConvertToTypeDone = Converted to ''{0}''

FixCreateCrossEntryAccount = Create cross entry in account ''{0}''

FixCreateCrossEntryDone = ''{0}'' created

FixCreateCrossEntryPortfolio = Create cross entry in portfolio ''{0}''

FixCreateReferenceAccount = Create ''{0}''

FixCreateReferenceAccountDone = ''{0}'' created

FixCreateTransfer = Create cross-entry in ''{0}''

FixCreateTransferDone = ''{0}'' created

FixDeleteTransaction = Delete transaction

FixDeleteTransactionDone = deleted

FixReferenceAccountNameProposal = Reference account {0}

IssueBuySellWithoutSecurity = ''{0}'' without security

IssueDividendWithoutSecurity = Dividend payout without an instrument

IssueInconsistentSharesHeld = Security ''{0}'' in portfolio ''{1}'' has negative shares: {2}

IssueInterestWithSecurity = Interest with a security\n{0}

IssueMissingAccountTransfer = Missing cross entry\n{0}

IssueMissingBuySellInAccount = Missing cross entry in account\n{0} of {1} shares at {2}\n{3}

IssueMissingBuySellInPortfolio = Missing cross entry in portfolio\n{0}\n{1}

IssueMissingPortfolioTransfer = Missing cross entry\n{0} of {1} shares at {2}\n{3}

IssueMissingReferenceAccount = Missing reference account

LabelAssetAllocation = Asset Allocation

LabelDeposits = Deposits

LabelHTMLTable = Table on web site

LabelInterest = Interest

LabelJointPortfolio = Joint Portfolio

LabelRemovals = Removals

LabelReportingPeriodFromXtoY = From {0,date,medium} until {1,date,medium}

LabelReportingPeriodMonths = {0,choice,0#|1#1 month|1<{0,number} months}

LabelReportingPeriodSince = Since {0,date,medium}

LabelReportingPeriodYears = {0,choice,0#|1#1 year|1<{0,number} years}

LabelSecurity = Security

LabelWithoutClassification = Without classification

LabelYahooFinance = Yahoo Finance

LabelYahooFinanceAdjustedClose = Yahoo Finance (Adjusted  Close)

MsgDeltaWithoutAssets = Warning: delta without assets: {0} on {1,date,medium}

MsgErrorDecrypting = Error while decrypting output: {0}

MsgErrorEncrypting = Error while encrypting output: {0}

MsgErrorsConvertingValue = Errors converting Yahoo Finance response values: {0}

MsgFileNotFound = File {0} does not exist (anymore).

MsgKeyLengthNotSupported = Key length not supported. Install JCE Unlimited Strength Jurisdiction Policy.

MsgMissingFeedURL = Missing quote feed URL: 

MsgMissingResponse = Error: Missing response for {0}

MsgMissingTickerSymbol = Missing ticker symbol for security {0}

MsgMoreResultsAvailable = More results available

MsgNoResults = No results for '%s'

MsgNotANumber = Not a number: {0}

MsgNotAPortflioFile = Invalid file format: not a Portfolio Performance file

MsgPasswordMissing = Password is missing

MsgReadingFile = Reading {0}

MsgReadingSampleFile = Reading sample file

MsgResponseContainsNoIndices = Page does not contain any consumer price information

MsgUnexpectedHeader = Unexpected header in response: {0}

MsgUnexpectedSymbol = Unexpected response for symbol {0}: {1}

MsgUnexpectedValue = Unexpected values in row: {0}

MsgUnsupportedVersionClientFiled = This file was created with a newer version of Portfolio Performance. (file format version {0})

MsgXMLFormatInvalid = Invalid XML Format: {0}

<<<<<<< HEAD
PDFLabel_ingdiba = ING-DiBa PDF Account Statements

QuoteFeedManual = manual
=======
QuoteFeedManual = No automatic quote download
>>>>>>> 39a76229
<|MERGE_RESOLUTION|>--- conflicted
+++ resolved
@@ -211,10 +211,6 @@
 
 MsgXMLFormatInvalid = Invalid XML Format: {0}
 
-<<<<<<< HEAD
 PDFLabel_ingdiba = ING-DiBa PDF Account Statements
 
-QuoteFeedManual = manual
-=======
-QuoteFeedManual = No automatic quote download
->>>>>>> 39a76229
+QuoteFeedManual = No automatic quote download