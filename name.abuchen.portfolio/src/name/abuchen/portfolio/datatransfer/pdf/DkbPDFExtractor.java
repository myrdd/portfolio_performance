--- conflicted
+++ resolved
@@ -69,11 +69,7 @@
         block.set(pdfTransaction);
         pdfTransaction.section("notation", "shares", "name", "isin", "wkn", "nameContinued")
                         .find("Nominale Wertpapierbezeichnung ISIN \\(WKN\\)")
-<<<<<<< HEAD
-                        .match("(?<notation>^St\\Dck|^\\w{3}+) (?<shares>\\d{1,3}(\\.\\d{3})*(,\\d{1,})?) (?<name>.*) (?<isin>[^ ]*) (\\((?<wkn>.*)\\).*)$")
-=======
                         .match("(?<notation>^St\\Dck|^\\w{3}) (?<shares>\\d{1,3}(\\.\\d{3})*(,\\d{1,})?) (?<name>.*) (?<isin>[^ ]*) (\\((?<wkn>.*)\\).*)$")
->>>>>>> 2082a00b
                         .match("(?<nameContinued>.*)")
                         .assign((t, v) -> {
                             String notation = v.get("notation");
@@ -121,11 +117,7 @@
         block.set(pdfTransaction);
         pdfTransaction.section("notation", "shares", "name", "isin", "wkn", "nameContinued")
                         .find("Nominale Wertpapierbezeichnung ISIN \\(WKN\\)")
-<<<<<<< HEAD
-                        .match("(?<notation>^St\\Dck|^\\w{3}+) (?<shares>\\d{1,3}(\\.\\d{3})*(,\\d{2,})?) (?<name>.*) (?<isin>[^ ]*) (\\((?<wkn>.*)\\).*)$")
-=======
                         .match("(?<notation>^St\\Dck|^\\w{3}) (?<shares>\\d{1,3}(\\.\\d{3})*(,\\d{2,})?) (?<name>.*) (?<isin>[^ ]*) (\\((?<wkn>.*)\\).*)$")
->>>>>>> 2082a00b
                         .match("(?<nameContinued>.*)")
                         .assign((t, v) -> {
                             String notation = v.get("notation");
@@ -192,11 +184,7 @@
         block.set(pdfTransaction);
         pdfTransaction.section("notation", "shares", "name", "isin", "wkn", "nameContinued")
                         .find("Nominale Wertpapierbezeichnung ISIN \\(WKN\\)")
-<<<<<<< HEAD
-                        .match("(?<notation>^St\\Dck|^\\w{3}+) (?<shares>\\d{1,3}(\\.\\d{3})*(,\\d{2,})?) (?<name>.*) (?<isin>[^ ]*) (\\((?<wkn>.*)\\).*)$")
-=======
                         .match("(?<notation>^St\\Dck|^\\w{3}) (?<shares>\\d{1,3}(\\.\\d{3})*(,\\d{2,})?) (?<name>.*) (?<isin>[^ ]*) (\\((?<wkn>.*)\\).*)$")
->>>>>>> 2082a00b
                         .match("(?<nameContinued>.*)")
                         .assign((t, v) -> {
                             String notation = v.get("notation");
@@ -289,11 +277,7 @@
         block.set(pdfTransaction);
         pdfTransaction.section("notation", "shares", "name", "isin", "wkn", "nameContinued")
                         .find("Nominale Wertpapierbezeichnung ISIN \\(WKN\\)")
-<<<<<<< HEAD
-                        .match("(?<notation>^St\\Dck|^\\w{3}+) (?<shares>\\d{1,3}(\\.\\d{3})*(,\\d{2,})?) (?<name>.*) (?<isin>[^ ]*) (\\((?<wkn>.*)\\).*)$")
-=======
                         .match("(?<notation>^St\\Dck|^\\w{3}) (?<shares>\\d{1,3}(\\.\\d{3})*(,\\d{2,})?) (?<name>.*) (?<isin>[^ ]*) (\\((?<wkn>.*)\\).*)$")
->>>>>>> 2082a00b
                         .match("(?<nameContinued>.*)")
                         .assign((t, v) -> {
                             String notation = v.get("notation");
@@ -350,11 +334,7 @@
 
                         .section("notation", "shares", "name", "isin", "wkn", "nameContinued")
                         .find("Nominale Wertpapierbezeichnung ISIN \\(WKN\\)")
-<<<<<<< HEAD
-                        .match("(?<notation>^St\\Dck|^\\w{3}+) (?<shares>\\d{1,3}(\\.\\d{3})*(,\\d{2,})?) (?<name>.*) (?<isin>[^ ]*) (\\((?<wkn>.*)\\).*)$")
-=======
                         .match("(?<notation>^St\\Dck|^\\w{3}) (?<shares>\\d{1,3}(\\.\\d{3})*(,\\d{2,})?) (?<name>.*) (?<isin>[^ ]*) (\\((?<wkn>.*)\\).*)$")
->>>>>>> 2082a00b
                         .match("(?<nameContinued>.*)")
                         .assign((t, v) -> {
                             String notation = v.get("notation");
@@ -422,11 +402,7 @@
                                         .match("(^St\\Dck) (?<shares>[\\d,.]*) (?<name>.*)$") //
                                         .match("(?<nameContinued>.*)")
                                         .match("(?<isin>[^ ]*) \\((?<wkn>.*)\\)$") //
-<<<<<<< HEAD
-                                        .match("^Ertrag pro St. [\\d,.]* (?<currency>\\w{3}+)") //
-=======
                                         .match("^Ertrag pro St. [\\d,.]* (?<currency>\\w{3})") //
->>>>>>> 2082a00b
                                         .assign((t, v) -> {
                                             t.setShares(asShares(v.get("shares")));
                                             t.setSecurity(getOrCreateSecurity(v));
@@ -902,13 +878,8 @@
             // Ausmachender Betrag 99,00 EUR
             // Den Gegenwert buchen wir mit Valuta 24.02.2021 zu Gunsten des Kontos 1123456789
             .section("taxRefund", "currency", "date").optional()
-<<<<<<< HEAD
-            .match("(^Ausmachender Betrag) (?<taxRefund>\\d{1,3}(\\.\\d{3})*(,\\d{2})?) (?<currency>\\w{3}+)(.*)")
-            .match("^Den Gegenwert buchen wir mit Valuta (?<date>\\d+.\\d+.\\d{4}+) (.*)")
-=======
             .match("(^Ausmachender Betrag) (?<taxRefund>\\d{1,3}(\\.\\d{3})*(,\\d{2})?) (?<currency>\\w{3})(.*)")
             .match("^Den Gegenwert buchen wir mit Valuta (?<date>\\d+.\\d+.\\d{4}) (.*)")
->>>>>>> 2082a00b
             .assign((t, v) -> {
                 t.setCurrencyCode(asCurrencyCode(v.get("currency")));
                 t.setAmount(asAmount(v.get("taxRefund")));
@@ -926,8 +897,6 @@
                 return null;
             }));
     }
-<<<<<<< HEAD
-=======
     
     private void addKreditkartenabrechnung()
     {
@@ -1041,7 +1010,6 @@
 
                         .wrap(TransactionItem::new));
     }
->>>>>>> 2082a00b
 
     @Override
     public String getLabel()
