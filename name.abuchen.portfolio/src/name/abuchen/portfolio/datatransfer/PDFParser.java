--- conflicted
+++ resolved
@@ -183,23 +183,13 @@
                 if (isOptional)
                     return;
 
-<<<<<<< HEAD
                 throw new IllegalArgumentException(MessageFormat.format(Messages.MsgErrorNotAllPatternMatched,
-                                patternNo, pattern.size(), pattern.toString()));
+                                patternNo, pattern.size(), pattern.toString(), filename));
             }
 
             if (values.size() != attributes.length)
                 throw new IllegalArgumentException(MessageFormat.format(Messages.MsgErrorMissingValueMatches,
-                                values.keySet().toString(), Arrays.toString(attributes)));
-=======
-                throw new IllegalArgumentException(MessageFormat.format(Messages.PDFMsgNotAllPatternMatched,
-                                pattern.toString(), filename));
-            }
-
-            if (values.size() != attributes.length)
-                throw new IllegalArgumentException(MessageFormat.format(Messages.PDFMsgNotAllAttributesDetected, values
-                                .keySet().toString(), Arrays.toString(attributes), filename));
->>>>>>> 4575ee4a
+                                values.keySet().toString(), Arrays.toString(attributes), filename));
 
             if (assignment == null)
                 throw new IllegalArgumentException("Assignment function missing"); //$NON-NLS-1$
