--- conflicted
+++ resolved
@@ -114,7 +114,6 @@
 
     private void collectTransferalsAndTaxes(int size, Interval interval)
     {
-<<<<<<< HEAD
         for (Account account : getClient().getAccounts())
         {
             account.getTransactions()
@@ -136,6 +135,12 @@
                                         break;
                                     case TAX_REFUND:
                                         addValue(taxes, t.getCurrencyCode(), -t.getAmount(), interval, t.getDate());
+                                        break;
+                                    case DIVIDENDS:
+                                        addValue(dividends, t.getCurrencyCode(), t.getAmount(), interval, t.getDate());
+                                        break;
+                                    case INTEREST:
+                                        addValue(interest, t.getCurrencyCode(), t.getAmount(), interval, t.getDate());
                                         break;
                                     default:
                                         // do nothing
@@ -172,61 +177,5 @@
                             });
 
         }
-
-=======
-        getClient().getAccounts()
-                        .stream()
-                        .flatMap(a -> a.getTransactions().stream())
-                        .filter(t -> t.getDate().getTime() >= interval.getStartMillis()
-                                        && t.getDate().getTime() <= interval.getEndMillis()) //
-                        .forEach(t -> {
-                            switch (t.getType())
-                            {
-                                case DEPOSIT:
-                                    addValue(transferals, t.getAmount(), interval, t.getDateMidnight());
-                                    break;
-                                case REMOVAL:
-                                    addValue(transferals, -t.getAmount(), interval, t.getDateMidnight());
-                                    break;
-                                case TAXES:
-                                    addValue(taxes, t.getAmount(), interval, t.getDateMidnight());
-                                    break;
-                                case TAX_REFUND:
-                                    addValue(taxes, -t.getAmount(), interval, t.getDateMidnight());
-                                    break;
-                                case DIVIDENDS:
-                                    addValue(dividends, t.getAmount(), interval, t.getDateMidnight());
-                                    break;
-                                case INTEREST:
-                                    addValue(interest, t.getAmount(), interval, t.getDateMidnight());
-                                    break;
-                                default:
-                                    // do nothing
-                                    break;
-                            }
-                        });
-
-        getClient().getPortfolios()
-                        .stream()
-                        .flatMap(p -> p.getTransactions().stream())
-                        .filter(t -> t.getDate().getTime() >= interval.getStartMillis()
-                                        && t.getDate().getTime() <= interval.getEndMillis()) //
-                        .forEach(t -> {
-                            switch (t.getType())
-                            {
-                                case DELIVERY_INBOUND:
-                                    addValue(transferals, t.getAmount(), interval, t.getDateMidnight());
-                                    addValue(taxes, t.getTaxes(), interval, t.getDateMidnight());
-                                    break;
-                                case DELIVERY_OUTBOUND:
-                                    addValue(transferals, -t.getAmount(), interval, t.getDateMidnight());
-                                    addValue(taxes, t.getTaxes(), interval, t.getDateMidnight());
-                                    break;
-                                default:
-                                    addValue(taxes, t.getTaxes(), interval, t.getDateMidnight());
-                                    break;
-                            }
-                        });
->>>>>>> f9b8a140
     }
 }