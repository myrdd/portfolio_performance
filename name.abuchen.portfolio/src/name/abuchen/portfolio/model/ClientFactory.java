package name.abuchen.portfolio.model;

import java.io.File;
import java.io.FileInputStream;
import java.io.FileOutputStream;
import java.io.IOException;
import java.io.InputStreamReader;
import java.io.OutputStreamWriter;
import java.io.Writer;
import java.nio.charset.Charset;
import java.text.MessageFormat;
import java.util.UUID;

import name.abuchen.portfolio.Messages;
import name.abuchen.portfolio.model.Classification.Assignment;
import name.abuchen.portfolio.model.PortfolioTransaction.Type;
import name.abuchen.portfolio.model.Security.AssetClass;
import name.abuchen.portfolio.online.impl.YahooFinanceQuoteFeed;

import com.thoughtworks.xstream.XStream;
import com.thoughtworks.xstream.converters.Converter;
import com.thoughtworks.xstream.converters.MarshallingContext;
import com.thoughtworks.xstream.converters.UnmarshallingContext;
import com.thoughtworks.xstream.converters.basic.DateConverter;
import com.thoughtworks.xstream.io.HierarchicalStreamReader;
import com.thoughtworks.xstream.io.HierarchicalStreamWriter;

public class ClientFactory
{
    private static XStream xstream;

    public static Client load(File file) throws IOException
    {
        Client client = (Client) xstream().fromXML(
                        new InputStreamReader(new FileInputStream(file), Charset.forName("UTF-8"))); //$NON-NLS-1$

        client.doPostLoadInitialization();

        if (client.getVersion() == 1)
        {
            addFeedAndExchange(client);
            client.setVersion(2);
        }

        if (client.getVersion() == 2)
        {
            addDecimalPlaces(client);
            client.setVersion(3);
        }

        if (client.getVersion() == 3)
        {
            // do nothing --> added industry classification
            client.setVersion(4);
        }

        if (client.getVersion() == 4)
        {
            for (Security s : client.getSecurities())
                s.generateUUID();
            client.setVersion(5);
        }

        if (client.getVersion() == 5)
        {
            // do nothing --> save industry taxonomy in client
            client.setVersion(6);
        }

        if (client.getVersion() == 6)
        {
            // do nothing --> added WKN attribute to security
            client.setVersion(7);
        }

        if (client.getVersion() == 7)
        {
            // new portfolio transaction types:
            // DELIVERY_INBOUND, DELIVERY_OUTBOUND
            changePortfolioTransactionTypeToDelivery(client);
            client.setVersion(8);
        }

        if (client.getVersion() == 8)
        {
            // do nothing --> added 'retired' property to securities
            client.setVersion(9);
        }

        if (client.getVersion() == 9)
        {
            // do nothing --> added 'cross entries' to transactions
            client.setVersion(10);
        }

        if (client.getVersion() == 10)
        {
            for (Account a : client.getAccounts())
                a.generateUUID();
            for (Portfolio p : client.getPortfolios())
                p.generateUUID();
            for (Category c : client.getRootCategory().flatten())
                c.generateUUID();
            client.setVersion(11);
        }

        if (client.getVersion() == 11)
        {
            // do nothing --> added 'properties' to client
            client.setVersion(12);
        }

        if (client.getVersion() == 12)
        {
<<<<<<< HEAD
            // introduce arbitrary taxonomies
            addAssetClassesAsTaxonomy(client);
            addIndustryClassificationAsTaxonomy(client);
            addAssetAllocationAsTaxonomy(client);
=======
            // added investment plans
            // added security on chart as benchmark *and* performance
            fixStoredChartConfigurations(client);

>>>>>>> b164829e
            client.setVersion(13);
        }

        if (client.getVersion() != Client.CURRENT_VERSION)
            throw new UnsupportedOperationException(MessageFormat.format(Messages.MsgUnsupportedVersionClientFiled,
                            client.getVersion()));

        return client;
    }

    public static void save(Client client, File file) throws IOException
    {
        String xml = xstream().toXML(client);

        Writer writer = new OutputStreamWriter(new FileOutputStream(file), Charset.forName("UTF-8")); //$NON-NLS-1$
        writer.write(xml);
        writer.close();
    }

    private static void addFeedAndExchange(Client client)
    {
        for (Security s : client.getSecurities())
            s.setFeed(YahooFinanceQuoteFeed.ID);
    }

    private static void addDecimalPlaces(Client client)
    {
        for (Portfolio p : client.getPortfolios())
            for (PortfolioTransaction t : p.getTransactions())
                t.setShares(t.getShares() * Values.Share.factor());
    }

    private static void changePortfolioTransactionTypeToDelivery(Client client)
    {
        for (Portfolio p : client.getPortfolios())
        {
            for (PortfolioTransaction t : p.getTransactions())
            {
                if (t.getType() == Type.TRANSFER_IN)
                    t.setType(Type.DELIVERY_INBOUND);
                else if (t.getType() == Type.TRANSFER_OUT)
                    t.setType(Type.DELIVERY_OUTBOUND);
            }
        }
    }

<<<<<<< HEAD
    private static void addAssetClassesAsTaxonomy(Client client)
    {
        Taxonomy taxonomy = new Taxonomy("asset-class", Messages.LabelAssetClasses); //$NON-NLS-1$
        Classification root = new Classification(UUID.randomUUID().toString(), Messages.LabelAssetClasses);
        taxonomy.setRootNode(root);

        for (AssetClass assetClass : AssetClass.values())
        {
            Classification classification = new Classification(root, assetClass.name(), assetClass.toString());
            classification.setWeight(Classification.ONE_HUNDRED_PERCENT / AssetClass.values().length);
            classification.setRank(assetClass.ordinal());
            root.addChild(classification);

            int rank = 1;
            for (Security security : client.getSecurities())
            {
                if (security.getType() == assetClass)
                {
                    Assignment assignment = new Assignment(security);
                    assignment.setRank(rank++);
                    classification.addAssignment(assignment);
                }
            }

            if (assetClass == AssetClass.CASH)
            {
                for (Account account : client.getAccounts())
                {
                    Assignment assignment = new Assignment(account);
                    assignment.setRank(rank++);
                    classification.addAssignment(assignment);
                }
            }
        }

        client.addTaxonomy(taxonomy);
    }

    private static void addIndustryClassificationAsTaxonomy(Client client)
    {
        IndustryClassification industry = client.getIndustryTaxonomy();
        IndustryClassification.Category category = industry.getRootCategory();

        Taxonomy taxonomy = new Taxonomy(industry.getIdentifier(), Messages.LabelIndustryClassification);
        taxonomy.setDimensions(industry.getLabels());

        Classification root = new Classification(category.getId(), category.getLabel());
        root.setDescription(category.getDescription());
        taxonomy.setRootNode(root);

        buildTree(root, category);
        assignSecurities(client, taxonomy);

        client.addTaxonomy(taxonomy);
    }

    private static void buildTree(Classification node, IndustryClassification.Category category)
    {
        int weight = Classification.ONE_HUNDRED_PERCENT / category.getChildren().size();
        int rank = 0;

        for (IndustryClassification.Category child : category.getChildren())
        {
            Classification classification = new Classification(node, child.getId(), child.getLabel());
            classification.setDescription(child.getDescription());
            classification.setWeight(weight);
            classification.setRank(rank++);
            node.addChild(classification);

            if (!child.getChildren().isEmpty())
                buildTree(classification, child);
        }

        // fix weight of last child to make it 100%
        weight = Classification.ONE_HUNDRED_PERCENT - (weight * (category.getChildren().size() - 1));
        node.getChildren().get(node.getChildren().size() - 1).setWeight(weight);
    }

    private static void assignSecurities(Client client, Taxonomy taxonomy)
    {
        int rank = 0;
        for (Security security : client.getSecurities())
        {
            Classification classification = taxonomy.getClassificationById(security.getIndustryClassification());

            if (classification != null)
            {
                Assignment assignment = new Assignment(security);
                assignment.setRank(rank++);
                classification.addAssignment(assignment);
            }
        }
    }

    private static void addAssetAllocationAsTaxonomy(Client client)
    {
        Category category = client.getRootCategory();

        Taxonomy taxonomy = new Taxonomy("asset-allocation", Messages.LabelAssetAllocation); //$NON-NLS-1$
        Classification root = new Classification(category.getUUID(), Messages.LabelAssetAllocation);
        taxonomy.setRootNode(root);

        buildTree(root, category);

        client.addTaxonomy(taxonomy);
    }

    private static void buildTree(Classification node, Category category)
    {
        int rank = 0;

        for (Category child : category.getChildren())
        {
            Classification classification = new Classification(node, child.getUUID(), child.getName());
            classification.setWeight(child.getPercentage() * Values.Weight.factor());
            classification.setRank(rank++);
            node.addChild(classification);

            buildTree(classification, child);
        }

        for (Object element : category.getElements())
        {
            Assignment assignment = element instanceof Account ? new Assignment((Account) element) : new Assignment(
                            (Security) element);
            assignment.setRank(rank++);

            node.addAssignment(assignment);
        }
=======
    private static void fixStoredChartConfigurations(Client client)
    {
        // Until now, the performance chart was showing *only* the benc hmark
        // series, not the actual performance series. Change keys as benchmark
        // values are prefixed with '[b]'

        String property = "PerformanceChartView-PICKER"; //$NON-NLS-1$

        // ConsumerPriceIndex

        String value = client.getProperty(property);
        if (value != null)
            replaceAll(client, property, value);

        int index = 0;
        while (true)
        {
            String key = property + '$' + index;
            value = client.getProperty(key);
            if (value != null)
                replaceAll(client, key, value);
            else
                break;

            index++;
        }
    }

    @SuppressWarnings("nls")
    private static void replaceAll(Client client, String property, String value)
    {
        String newValue = value.replaceAll("Security", "[b]Security") //
                        .replaceAll("ConsumerPriceIndex", "[b]ConsumerPriceIndex");
        client.setProperty(property, newValue);
>>>>>>> b164829e
    }

    @SuppressWarnings("nls")
    private static XStream xstream()
    {
        if (xstream == null)
        {
            synchronized (ClientFactory.class)
            {
                if (xstream == null)
                {
                    xstream = new XStream();

                    xstream.setClassLoader(ClientFactory.class.getClassLoader());

                    xstream.alias("account", Account.class);
                    xstream.alias("client", Client.class);
                    xstream.alias("portfolio", Portfolio.class);
                    xstream.alias("account-transaction", AccountTransaction.class);
                    xstream.alias("portfolio-transaction", PortfolioTransaction.class);
                    xstream.alias("security", Security.class);
                    xstream.alias("latest", LatestSecurityPrice.class);
                    xstream.alias("category", Category.class);
                    xstream.alias("watchlist", Watchlist.class);
                    xstream.alias("investment-plan", InvestmentPlan.class);

                    xstream.alias("price", SecurityPrice.class);
                    xstream.useAttributeFor(SecurityPrice.class, "time");
                    xstream.aliasField("t", SecurityPrice.class, "time");
                    xstream.useAttributeFor(SecurityPrice.class, "value");
                    xstream.aliasField("v", SecurityPrice.class, "value");

                    xstream.alias("cpi", ConsumerPriceIndex.class);
                    xstream.useAttributeFor(ConsumerPriceIndex.class, "year");
                    xstream.aliasField("y", ConsumerPriceIndex.class, "year");
                    xstream.useAttributeFor(ConsumerPriceIndex.class, "month");
                    xstream.aliasField("m", ConsumerPriceIndex.class, "month");
                    xstream.useAttributeFor(ConsumerPriceIndex.class, "index");
                    xstream.aliasField("i", ConsumerPriceIndex.class, "index");

                    xstream.registerConverter(new DateConverter("yyyy-MM-dd", new String[] { "yyyy-MM-dd" }));
                    xstream.registerConverter(new AssetClassConverter());

                    xstream.alias("buysell", BuySellEntry.class);
                    xstream.alias("account-transfer", AccountTransferEntry.class);
                    xstream.alias("portfolio-transfer", PortfolioTransferEntry.class);

                    xstream.alias("taxonomy", Taxonomy.class);
                    xstream.alias("classification", Classification.class);
                    xstream.alias("assignment", Assignment.class);
                }
            }
        }
        return xstream;
    }

    private static class AssetClassConverter implements Converter
    {

        @SuppressWarnings("rawtypes")
        @Override
        public boolean canConvert(Class type)
        {
            return Security.AssetClass.class.isAssignableFrom(type);
        }

        @Override
        public void marshal(Object source, HierarchicalStreamWriter writer, MarshallingContext context)
        {
            writer.setValue(((AssetClass) source).name());
        }

        @Override
        public Object unmarshal(HierarchicalStreamReader reader, UnmarshallingContext context)
        {
            // see #5 - renamed STOCK->EQUITY and BOND->DEBT
            String value = reader.getValue();
            if ("STOCK".equals(value)) //$NON-NLS-1$
                value = "EQUITY"; //$NON-NLS-1$
            else if ("BOND".equals(value)) //$NON-NLS-1$
                value = "DEBT"; //$NON-NLS-1$
            return AssetClass.valueOf(value);
        }
    }

}<|MERGE_RESOLUTION|>--- conflicted
+++ resolved
@@ -112,18 +112,21 @@
 
         if (client.getVersion() == 12)
         {
-<<<<<<< HEAD
+            // added investment plans
+            // added security on chart as benchmark *and* performance
+            fixStoredChartConfigurations(client);
+
+            client.setVersion(13);
+        }
+
+        if (client.getVersion() == 13)
+        {
             // introduce arbitrary taxonomies
             addAssetClassesAsTaxonomy(client);
             addIndustryClassificationAsTaxonomy(client);
             addAssetAllocationAsTaxonomy(client);
-=======
-            // added investment plans
-            // added security on chart as benchmark *and* performance
-            fixStoredChartConfigurations(client);
-
->>>>>>> b164829e
-            client.setVersion(13);
+
+            client.setVersion(14);
         }
 
         if (client.getVersion() != Client.CURRENT_VERSION)
@@ -169,7 +172,42 @@
         }
     }
 
-<<<<<<< HEAD
+    private static void fixStoredChartConfigurations(Client client)
+    {
+        // Until now, the performance chart was showing *only* the benc hmark
+        // series, not the actual performance series. Change keys as benchmark
+        // values are prefixed with '[b]'
+
+        String property = "PerformanceChartView-PICKER"; //$NON-NLS-1$
+
+        // ConsumerPriceIndex
+
+        String value = client.getProperty(property);
+        if (value != null)
+            replaceAll(client, property, value);
+
+        int index = 0;
+        while (true)
+        {
+            String key = property + '$' + index;
+            value = client.getProperty(key);
+            if (value != null)
+                replaceAll(client, key, value);
+            else
+                break;
+
+            index++;
+        }
+    }
+
+    @SuppressWarnings("nls")
+    private static void replaceAll(Client client, String property, String value)
+    {
+        String newValue = value.replaceAll("Security", "[b]Security") //
+                        .replaceAll("ConsumerPriceIndex", "[b]ConsumerPriceIndex");
+        client.setProperty(property, newValue);
+    }
+
     private static void addAssetClassesAsTaxonomy(Client client)
     {
         Taxonomy taxonomy = new Taxonomy("asset-class", Messages.LabelAssetClasses); //$NON-NLS-1$
@@ -299,42 +337,6 @@
 
             node.addAssignment(assignment);
         }
-=======
-    private static void fixStoredChartConfigurations(Client client)
-    {
-        // Until now, the performance chart was showing *only* the benc hmark
-        // series, not the actual performance series. Change keys as benchmark
-        // values are prefixed with '[b]'
-
-        String property = "PerformanceChartView-PICKER"; //$NON-NLS-1$
-
-        // ConsumerPriceIndex
-
-        String value = client.getProperty(property);
-        if (value != null)
-            replaceAll(client, property, value);
-
-        int index = 0;
-        while (true)
-        {
-            String key = property + '$' + index;
-            value = client.getProperty(key);
-            if (value != null)
-                replaceAll(client, key, value);
-            else
-                break;
-
-            index++;
-        }
-    }
-
-    @SuppressWarnings("nls")
-    private static void replaceAll(Client client, String property, String value)
-    {
-        String newValue = value.replaceAll("Security", "[b]Security") //
-                        .replaceAll("ConsumerPriceIndex", "[b]ConsumerPriceIndex");
-        client.setProperty(property, newValue);
->>>>>>> b164829e
     }
 
     @SuppressWarnings("nls")
