--- conflicted
+++ resolved
@@ -760,11 +760,9 @@
                 permanentelyRemoveCPIData(client);
                 fixDimensionsList(client);
             case 52:
-<<<<<<< HEAD
                 // added properties to attribute types
-=======
+            case 53:
                 fixSourceAttributeOfTransactions(client);
->>>>>>> 067d9e00
 
                 client.setVersion(Client.CURRENT_VERSION);
                 break;
