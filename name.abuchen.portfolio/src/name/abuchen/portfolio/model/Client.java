package name.abuchen.portfolio.model;

import java.beans.PropertyChangeListener;
import java.beans.PropertyChangeSupport;
import java.text.MessageFormat;
import java.util.ArrayList;
import java.util.Collections;
import java.util.EnumSet;
import java.util.HashMap;
import java.util.HashSet;
import java.util.List;
import java.util.Map;
import java.util.Objects;
import java.util.Set;
import java.util.stream.Collectors;
import java.util.stream.Stream;

import javax.crypto.SecretKey;

import name.abuchen.portfolio.Messages;
import name.abuchen.portfolio.model.Classification.Assignment;
import name.abuchen.portfolio.money.CurrencyUnit;

public class Client
{
<<<<<<< HEAD
=======
    /* package */static final int MAJOR_VERSION = 1;

>>>>>>> 067d9e00
    public static final int CURRENT_VERSION = 53;
    public static final int VERSION_WITH_CURRENCY_SUPPORT = 29;

    private transient PropertyChangeSupport propertyChangeSupport; // NOSONAR

    /**
     * The (minor) version of the file format. If it is lower than the current
     * version, then {@link ClientFactory#upgradeModel} will upgrade the model
     * and set the version number to the current version.
     */
    private int version = CURRENT_VERSION;

    /**
     * The (minor) version of the file format as it has been read from file.
     */
    private transient int fileVersionAfterRead = CURRENT_VERSION; // NOSONAR

    private String baseCurrency = CurrencyUnit.EUR;

    private List<Security> securities = new ArrayList<>();
    private List<Watchlist> watchlists;

    // keep typo -> xstream deserialization
    @Deprecated
    /* package */ List<ConsumerPriceIndex> consumerPriceIndeces;

    private List<Account> accounts = new ArrayList<>();
    private List<Portfolio> portfolios = new ArrayList<>();
    private List<InvestmentPlan> plans;
    private List<Taxonomy> taxonomies;
    private List<Dashboard> dashboards;

    private Map<String, String> properties;
    private ClientSettings settings;

    @Deprecated
    private String industryTaxonomyId;

    @Deprecated
    private Category rootCategory;

    private transient SecretKey secret; // NOSONAR
    private transient Set<SaveFlag> saveFlags = EnumSet.noneOf(SaveFlag.class); // NOSONAR

    public Client()
    {
        doPostLoadInitialization();
    }

    /* package */final void doPostLoadInitialization()
    {
        // when loading the Client from XML, attributes that are not (yet)
        // persisted in that version are not initialized

        if (watchlists == null)
            watchlists = new ArrayList<>();

        if (properties == null)
            properties = new HashMap<>();

        if (propertyChangeSupport == null)
            propertyChangeSupport = new PropertyChangeSupport(this);

        if (plans == null)
            plans = new ArrayList<>();

        if (taxonomies == null)
            taxonomies = new ArrayList<>();

        if (dashboards == null)
            dashboards = new ArrayList<>();

        if (settings == null)
            settings = new ClientSettings();
        else
            settings.doPostLoadInitialization();
    }

    /* package */int getVersion()
    {
        return version;
    }

    /* package */void setVersion(int version)
    {
        this.version = version;
    }

    public int getFileVersionAfterRead()
    {
        return fileVersionAfterRead;
    }

    /* package */
    void setFileVersionAfterRead(int fileVersionAfterRead)
    {
        this.fileVersionAfterRead = fileVersionAfterRead;
    }

    public String getBaseCurrency()
    {
        return baseCurrency;
    }

    public void setBaseCurrency(String baseCurrency)
    {
        propertyChangeSupport.firePropertyChange("baseCurrency", this.baseCurrency, this.baseCurrency = baseCurrency); //$NON-NLS-1$ //NOSONAR
    }

    public List<InvestmentPlan> getPlans()
    {
        return Collections.unmodifiableList(plans);
    }

    public void addPlan(InvestmentPlan plan)
    {
        plans.add(plan);
    }

    public void removePlan(InvestmentPlan plan)
    {
        plans.remove(plan);
    }

    public List<Security> getSecurities()
    {
        return Collections.unmodifiableList(securities);
    }

    /**
     * Returns a sorted list of active securities, i.e. securities that are not
     * marked as retired.
     */
    public List<Security> getActiveSecurities()
    {
        return securities.stream() //
                        .filter(s -> s.getCurrencyCode() != null) //
                        .filter(s -> !s.isRetired()) //
                        .sorted(new Security.ByName()) //
                        .collect(Collectors.toList());
    }

    public void addSecurity(Security security)
    {
        Objects.requireNonNull(security);

        securities.add(security);

        propertyChangeSupport.firePropertyChange("securities", null, security); //$NON-NLS-1$
    }

    public void removeSecurity(final Security security)
    {
        for (Watchlist w : watchlists)
            w.getSecurities().remove(security);
        deleteInvestmentPlans(security);
        deleteTaxonomyAssignments(security);
        deleteAccountTransactions(security);
        deletePortfolioTransactions(security);

        securities.remove(security);

        propertyChangeSupport.firePropertyChange("securities", security, null); //$NON-NLS-1$
    }

    /**
     * Gets a list of used {@link CurrencyUnit}s.
     * 
     * @return list
     */
    public List<CurrencyUnit> getUsedCurrencies()
    {
        // collect all used currency codes
        HashSet<String> hsUsedCodes = new HashSet<>();
        // first client and all accounts
        hsUsedCodes.add(baseCurrency);
        for (Account account : accounts)
        {
            hsUsedCodes.add(account.getCurrencyCode());
        }
        // then portfolios
        for (Portfolio portfolio : portfolios)
        {
            for (PortfolioTransaction t : portfolio.getTransactions())
            {
                hsUsedCodes.add(t.getCurrencyCode());
            }
        }
        // then from all securities
        for (Security security : securities)
        {
            hsUsedCodes.add(security.getCurrencyCode());
        }
        // now get the currency units
        List<CurrencyUnit> lUnits = new ArrayList<>();
        for (String code : hsUsedCodes)
        {
            CurrencyUnit unit = CurrencyUnit.getInstance(code);
            if (unit != null)
            {
                lUnits.add(unit);
            }
        }
        // sort list to allow using it as a favorite list
        Collections.sort(lUnits);
        return lUnits;
    }

    public List<Watchlist> getWatchlists()
    {
        return watchlists;
    }

    public void addAccount(Account account)
    {
        accounts.add(account);
    }

    public void removeAccount(Account account)
    {
        deleteReferenceAccount(account);
        deleteTransactions(account);
        deleteInvestmentPlans(account);
        deleteTaxonomyAssignments(account);
        accounts.remove(account);
    }

    public List<Account> getAccounts()
    {
        return Collections.unmodifiableList(accounts);
    }

    /**
     * Returns a sorted list of active accounts, i.e. accounts that are not
     * marked as retired.
     */
    public List<Account> getActiveAccounts()
    {
        return accounts.stream() //
                        .filter(a -> !a.isRetired()) //
                        .sorted(new Account.ByName()) //
                        .collect(Collectors.toList());
    }

    public void addPortfolio(Portfolio portfolio)
    {
        portfolios.add(portfolio);
    }

    public void removePortfolio(Portfolio portfolio)
    {
        deleteTransactions(portfolio);
        deleteInvestmentPlans(portfolio);
        portfolios.remove(portfolio);
    }

    public List<Portfolio> getPortfolios()
    {
        return Collections.unmodifiableList(portfolios);
    }

    /**
     * Returns a sorted list of active portfolios, i.e. portfolios that are not
     * marked as retired.
     */
    public List<Portfolio> getActivePortfolios()
    {
        return portfolios.stream() //
                        .filter(p -> !p.isRetired()) //
                        .sorted(new Portfolio.ByName()) //
                        .collect(Collectors.toList());
    }

    @Deprecated
    /* package */
    Category getRootCategory()
    {
        return this.rootCategory;
    }

    @Deprecated
    /* package */
    void setRootCategory(Category rootCategory)
    {
        this.rootCategory = rootCategory;
    }

    @Deprecated
    /* package */
    String getIndustryTaxonomy()
    {
        return industryTaxonomyId;
    }

    @Deprecated
    /* package */
    void setIndustryTaxonomy(String industryTaxonomyId)
    {
        this.industryTaxonomyId = industryTaxonomyId;
    }

    public List<Taxonomy> getTaxonomies()
    {
        return Collections.unmodifiableList(taxonomies);
    }

    public void addTaxonomy(Taxonomy taxonomy)
    {
        taxonomies.add(taxonomy);
    }

    public void addTaxonomy(int index, Taxonomy taxonomy)
    {
        taxonomies.add(index, taxonomy);
    }

    public void removeTaxonomy(Taxonomy taxonomy)
    {
        taxonomies.remove(taxonomy);
    }

    public Taxonomy getTaxonomy(String id)
    {
        return taxonomies.stream() //
                        .filter(t -> id.equals(t.getId())) //
                        .findAny().orElse(null);
    }

    public Stream<Dashboard> getDashboards()
    {
        return dashboards.stream();
    }

    public void addDashboard(Dashboard dashboard)
    {
        this.dashboards.add(dashboard);
    }

    public void addDashboard(int index, Dashboard dashboard)
    {
        this.dashboards.add(index, dashboard);
    }

    public void removeDashboard(Dashboard dashboard)
    {
        this.dashboards.remove(dashboard);
    }

    public ClientSettings getSettings()
    {
        return settings;
    }

    public void setProperty(String key, String value)
    {
        properties.put(key, value);
        touch();
    }

    public String removeProperty(String key)
    {
        String oldValue = properties.remove(key);
        touch();
        return oldValue;
    }

    public String getProperty(String key)
    {
        return properties.get(key);
    }

    /**
     * Returns the current value of the integer-valued state with the given
     * name. Returns the value <code>0</code> if there is no value with the
     * given name, or if the current value cannot be treated as an integer.
     */
    public int getPropertyInt(String key)
    {
        try
        {
            String v = properties.get(key);
            return v == null ? 0 : Integer.parseInt(v);
        }
        catch (NumberFormatException e)
        {
            return 0;
        }
    }

    /* package */Map<String, String> getProperties()
    {
        return properties;
    }

    /* package */void clearProperties()
    {
        properties.clear();
    }

    /**
     * Returns all transactions. Transactions are "de-duplicated", i.e. the list
     * only includes the PortfolioTransaction of buy and sell transactions and
     * it includes only the outbound transactions of cash or security transfers.
     */
    public List<TransactionPair<?>> getAllTransactions()
    {
        List<TransactionPair<?>> transactions = new ArrayList<>();

        for (Portfolio portfolio : portfolios)
            portfolio.getTransactions().stream().filter(t -> t.getType() != PortfolioTransaction.Type.TRANSFER_IN)
                            .map(t -> new TransactionPair<>(portfolio, t)).forEach(transactions::add);

        EnumSet<AccountTransaction.Type> exclude = EnumSet.of(AccountTransaction.Type.TRANSFER_IN,
                        AccountTransaction.Type.BUY, AccountTransaction.Type.SELL);

        for (Account account : accounts)
        {
            account.getTransactions().stream().filter(t -> !exclude.contains(t.getType()))
                            .map(t -> new TransactionPair<>(account, t)).forEach(transactions::add);
        }

        return transactions;
    }

    /* package */ SecretKey getSecret()
    {
        return secret;
    }

    /* package */ void setSecret(SecretKey secret)
    {
        this.secret = secret;
    }

    /* package */ Set<SaveFlag> getSaveFlags()
    {
        if (this.saveFlags == null)
            this.saveFlags = EnumSet.noneOf(SaveFlag.class);
        return this.saveFlags;
    }

    /**
     * Removes the given account as reference account from any portfolios. As
     * the model expects that there is always a reference account, an arbitrary
     * other account is picked as reference account instead. Or, if no other
     * account exists, a new account is created and used as reference account.
     */
    private void deleteReferenceAccount(Account account)
    {
        for (Portfolio portfolio : portfolios)
        {
            if (account.equals(portfolio.getReferenceAccount()))
            {
                portfolio.setReferenceAccount(null);

                accounts.stream().filter(a -> !account.equals(a)).findAny().ifPresent(portfolio::setReferenceAccount);

                if (portfolio.getReferenceAccount() == null)
                {
                    Account referenceAccount = new Account();
                    referenceAccount.setName(MessageFormat.format(Messages.LabelDefaultReferenceAccountName,
                                    portfolio.getName()));
                    addAccount(referenceAccount);
                    portfolio.setReferenceAccount(referenceAccount);
                }
            }
        }
    }

    /**
     * Delete all transactions including cross entries and transactions created
     * by an investment plan.
     */
    private <T extends Transaction> void deleteTransactions(TransactionOwner<T> owner)
    {
        // use a copy because #removeTransaction modifies the list
        for (T t : new ArrayList<T>(owner.getTransactions()))
            owner.deleteTransaction(t, this);
    }

    private void deleteInvestmentPlans(Portfolio portfolio)
    {
        for (InvestmentPlan plan : new ArrayList<InvestmentPlan>(plans))
        {
            if (portfolio.equals(plan.getPortfolio()))
                removePlan(plan);
        }
    }

    private void deleteInvestmentPlans(Account account)
    {
        for (InvestmentPlan plan : new ArrayList<InvestmentPlan>(plans))
        {
            if (account.equals(plan.getAccount()))
                removePlan(plan);
        }
    }

    private void deleteInvestmentPlans(Security security)
    {
        for (InvestmentPlan plan : new ArrayList<InvestmentPlan>(plans))
        {
            if (security.equals(plan.getSecurity()))
                removePlan(plan);
        }
    }

    private void deleteTaxonomyAssignments(final InvestmentVehicle vehicle)
    {
        for (Taxonomy taxonomy : taxonomies)
        {
            taxonomy.foreach(new Taxonomy.Visitor()
            {
                @Override
                public void visit(Classification classification, Assignment assignment)
                {
                    if (vehicle.equals(assignment.getInvestmentVehicle()))
                        classification.removeAssignment(assignment);
                }
            });
        }
    }

    private void deleteAccountTransactions(Security security)
    {
        for (Account account : accounts)
        {
            for (AccountTransaction t : new ArrayList<AccountTransaction>(account.getTransactions()))
            {
                if (t.getSecurity() == null || !security.equals(t.getSecurity()))
                    continue;

                account.deleteTransaction(t, this);
            }

        }
    }

    private void deletePortfolioTransactions(Security security)
    {
        for (Portfolio portfolio : portfolios)
        {
            for (PortfolioTransaction t : new ArrayList<PortfolioTransaction>(portfolio.getTransactions()))
            {
                if (!security.equals(t.getSecurity()))
                    continue;

                portfolio.deleteTransaction(t, this);
            }

        }
    }

    /**
     * Marks the client as dirty and triggers a re-calculation of all views.
     * Consider using {@link Client#touch} if only properties changed that are
     * not relevant for calculations - such as preferences.
     */
    public void markDirty()
    {
        propertyChangeSupport.firePropertyChange("dirty", false, true); //$NON-NLS-1$
    }

    /**
     * Touches the client, i.e. marks it as dirty but does <strong>not</strong>
     * trigger a re-calculation of views.
     */
    public void touch()
    {
        propertyChangeSupport.firePropertyChange("touch", false, true); //$NON-NLS-1$
    }

    public void addPropertyChangeListener(PropertyChangeListener listener)
    {
        propertyChangeSupport.addPropertyChangeListener(listener);
    }

    public void addPropertyChangeListener(String propertyName, PropertyChangeListener listener)
    {
        propertyChangeSupport.addPropertyChangeListener(propertyName, listener);
    }

    public void removePropertyChangeListener(PropertyChangeListener listener)
    {
        propertyChangeSupport.removePropertyChangeListener(listener);
    }

    public void removePropertyChangeListener(String propertyName, PropertyChangeListener listener)
    {
        propertyChangeSupport.removePropertyChangeListener(propertyName, listener);
    }

    public String debugTransactionsToString()
    {
        StringBuilder answer = new StringBuilder();

        for (Portfolio portfolio : portfolios)
        {
            answer.append(portfolio.getName()).append('\n');
            portfolio.getTransactions().stream().sorted(new Transaction.ByDate())
                            .forEach(t -> answer.append(t).append('\n'));
        }

        for (Account account : accounts)
        {
            answer.append(account.getName()).append('\n');
            account.getTransactions().stream().sorted(new Transaction.ByDate())
                            .forEach(t -> answer.append(t).append('\n'));
        }

        return answer.toString();
    }

}<|MERGE_RESOLUTION|>--- conflicted
+++ resolved
@@ -23,12 +23,7 @@
 
 public class Client
 {
-<<<<<<< HEAD
-=======
-    /* package */static final int MAJOR_VERSION = 1;
-
->>>>>>> 067d9e00
-    public static final int CURRENT_VERSION = 53;
+    public static final int CURRENT_VERSION = 54;
     public static final int VERSION_WITH_CURRENCY_SUPPORT = 29;
 
     private transient PropertyChangeSupport propertyChangeSupport; // NOSONAR
