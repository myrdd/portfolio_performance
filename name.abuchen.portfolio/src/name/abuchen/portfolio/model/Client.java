package name.abuchen.portfolio.model;

import java.beans.PropertyChangeListener;
import java.beans.PropertyChangeSupport;
import java.util.ArrayList;
import java.util.Collection;
import java.util.Collections;
import java.util.HashMap;
import java.util.List;
import java.util.Map;
import java.util.stream.Collectors;

import javax.crypto.SecretKey;

import name.abuchen.portfolio.model.Classification.Assignment;
import name.abuchen.portfolio.money.CurrencyUnit;

public class Client
{
    /* package */static final int MAJOR_VERSION = 1;
    /* package */static final int CURRENT_VERSION = 26;
<<<<<<< HEAD

    public static final int VERSION_WITH_CURRENCY_SUPPORT = 26;
=======
>>>>>>> d377274a

    private transient PropertyChangeSupport propertyChangeSupport;

    /**
     * The (minor) version of the file format. If it is lower than the current
     * version, then {@link ClientFactory#upgradeModel} will upgrade the model
     * and set the version number to the current version.
     */
    private int version = CURRENT_VERSION;

    /**
     * The (minor) version of the file format as it has been read from file.
     */
    private transient int fileVersionAfterRead = CURRENT_VERSION;

    private String baseCurrency = CurrencyUnit.EUR;

    private List<Security> securities = new ArrayList<Security>();
    private List<Watchlist> watchlists;

    // keep typo -> xstream deserialization
    private List<ConsumerPriceIndex> consumerPriceIndeces;

    private List<Account> accounts = new ArrayList<Account>();
    private List<Portfolio> portfolios = new ArrayList<Portfolio>();
    private List<InvestmentPlan> plans;
    private List<Taxonomy> taxonomies;

    private Map<String, String> properties;

    @Deprecated
    private String industryTaxonomyId;

    @Deprecated
    private Category rootCategory;

    private transient SecretKey secret;

    public Client()
    {
        doPostLoadInitialization();
    }

    /* package */final void doPostLoadInitialization()
    {
        // when loading the Client from XML, attributes that are not (yet)
        // persisted in that version are not initialized

        if (watchlists == null)
            watchlists = new ArrayList<Watchlist>();

        if (consumerPriceIndeces == null)
            consumerPriceIndeces = new ArrayList<ConsumerPriceIndex>();

        if (properties == null)
            properties = new HashMap<String, String>();

        if (propertyChangeSupport == null)
            propertyChangeSupport = new PropertyChangeSupport(this);

        if (plans == null)
            plans = new ArrayList<InvestmentPlan>();

        if (taxonomies == null)
            taxonomies = new ArrayList<Taxonomy>();
    }

    /* package */int getVersion()
    {
        return version;
    }

    /* package */void setVersion(int version)
    {
        this.version = version;
    }

    public int getFileVersionAfterRead()
    {
        return fileVersionAfterRead;
    }

    /* package */void setFileVersionAfterRead(int fileVersionAfterRead)
    {
        this.fileVersionAfterRead = fileVersionAfterRead;
    }

    public String getBaseCurrency()
    {
        return baseCurrency;
    }

    public void setBaseCurrency(String baseCurrency)
    {
        propertyChangeSupport.firePropertyChange("baseCurrency", this.baseCurrency, this.baseCurrency = baseCurrency); //$NON-NLS-1$
    }

    public List<InvestmentPlan> getPlans()
    {
        return Collections.unmodifiableList(plans);
    }

    public void addPlan(InvestmentPlan plan)
    {
        plans.add(plan);
    }

    public void removePlan(InvestmentPlan plan)
    {
        plans.remove(plan);
    }

    public List<Security> getSecurities()
    {
        return Collections.unmodifiableList(securities);
    }

    /**
     * Returns a sorted list of active securities, i.e. securities that are not
     * marked as retired.
     */
    public List<Security> getActiveSecurities()
    {
        return securities.stream() //
                        .filter(s -> !s.isRetired()) //
                        .sorted(new Security.ByName()) //
                        .collect(Collectors.toList());
    }

    public void addSecurity(Security security)
    {
        securities.add(security);
    }

    public void addSecurities(Collection<Security> sec)
    {
        securities.addAll(sec);
    }

    public void removeSecurity(final Security security)
    {
        for (Watchlist w : watchlists)
            w.getSecurities().remove(security);
        deleteInvestmentPlans(security);
        deleteTaxonomyAssignments(security);
        deleteAccountTransactions(security);
        deletePortfolioTransactions(security);
        securities.remove(security);
    }

    public List<Watchlist> getWatchlists()
    {
        return watchlists;
    }

    public List<ConsumerPriceIndex> getConsumerPriceIndices()
    {
        return Collections.unmodifiableList(consumerPriceIndeces);
    }

    /**
     * Sets the consumer price indices.
     * 
     * @return true if the indices are modified.
     */
    public boolean setConsumerPriceIndices(List<ConsumerPriceIndex> indices)
    {
        if (indices == null)
            throw new IllegalArgumentException();

        List<ConsumerPriceIndex> newValues = new ArrayList<ConsumerPriceIndex>(indices);
        Collections.sort(newValues, new ConsumerPriceIndex.ByDate());

        if (consumerPriceIndeces == null || !consumerPriceIndeces.equals(newValues))
        {
            // only assign list if indices have actually changed because UI
            // elements keep a reference which is not updated if no 'dirty'
            // event is fired
            this.consumerPriceIndeces = newValues;
            return true;
        }
        else
        {
            return false;
        }
    }

    public void addConsumerPriceIndex(ConsumerPriceIndex record)
    {
        consumerPriceIndeces.add(record);
    }

    public void removeConsumerPriceIndex(ConsumerPriceIndex record)
    {
        consumerPriceIndeces.remove(record);
    }

    public void addAccount(Account account)
    {
        accounts.add(account);
    }

    public void removeAccount(Account account)
    {
        deleteTransactions(account);
        deleteInvestmentPlans(account);
        deleteTaxonomyAssignments(account);
        accounts.remove(account);
    }

    public List<Account> getAccounts()
    {
        return Collections.unmodifiableList(accounts);
    }

    /**
     * Returns a sorted list of active accounts, i.e. accounts that are not
     * marked as retired.
     */
    public List<Account> getActiveAccounts()
    {
        return accounts.stream() //
                        .filter(a -> !a.isRetired()) //
                        .sorted(new Account.ByName()) //
                        .collect(Collectors.toList());
    }

    public void addPortfolio(Portfolio portfolio)
    {
        portfolios.add(portfolio);
    }

    public void removePortfolio(Portfolio portfolio)
    {
        deleteTransactions(portfolio);
        deleteInvestmentPlans(portfolio);
        portfolios.remove(portfolio);
    }

    public List<Portfolio> getPortfolios()
    {
        return Collections.unmodifiableList(portfolios);
    }

    /**
     * Returns a sorted list of active portfolios, i.e. portfolios that are not
     * marked as retired.
     */
    public List<Portfolio> getActivePortfolios()
    {
        return portfolios.stream() //
                        .filter(p -> !p.isRetired()) //
                        .sorted(new Portfolio.ByName()) //
                        .collect(Collectors.toList());
    }

    @Deprecated
    /* package */Category getRootCategory()
    {
        return this.rootCategory;
    }

    @Deprecated
    /* package */void setRootCategory(Category rootCategory)
    {
        this.rootCategory = rootCategory;
    }

    @Deprecated
    /* package */String getIndustryTaxonomy()
    {
        return industryTaxonomyId;
    }

    @Deprecated
    /* package */void setIndustryTaxonomy(String industryTaxonomyId)
    {
        this.industryTaxonomyId = industryTaxonomyId;
    }

    public List<Taxonomy> getTaxonomies()
    {
        return Collections.unmodifiableList(taxonomies);
    }

    public void addTaxonomy(Taxonomy taxonomy)
    {
        taxonomies.add(taxonomy);
    }

    public void removeTaxonomy(Taxonomy taxonomy)
    {
        taxonomies.remove(taxonomy);
    }

    public Taxonomy getTaxonomy(String id)
    {
        return taxonomies.stream() //
                        .filter(t -> id.equals(t.getId())) //
                        .findAny().orElse(null);
    }

    public void setProperty(String key, String value)
    {
        String oldValue = properties.put(key, value);
        propertyChangeSupport.firePropertyChange("properties", oldValue, value); //$NON-NLS-1$
    }

    public void removeProperty(String key)
    {
        String oldValue = properties.remove(key);
        propertyChangeSupport.firePropertyChange("properties", oldValue, null); //$NON-NLS-1$
    }

    public String getProperty(String key)
    {
        return properties.get(key);
    }

    /* package */SecretKey getSecret()
    {
        return secret;
    }

    /* package */void setSecret(SecretKey secret)
    {
        this.secret = secret;
    }

    /**
     * Delete all transactions including cross entries and transactions created
     * by an investment plan.
     */
    private <T extends Transaction> void deleteTransactions(TransactionOwner<T> owner)
    {
        // use a copy because #removeTransaction modifies the list
        for (T t : new ArrayList<T>(owner.getTransactions()))
            owner.deleteTransaction(t, this);
    }

    private void deleteInvestmentPlans(Portfolio portfolio)
    {
        for (InvestmentPlan plan : new ArrayList<InvestmentPlan>(plans))
        {
            if (portfolio.equals(plan.getPortfolio()))
                removePlan(plan);
        }
    }

    private void deleteInvestmentPlans(Account account)
    {
        for (InvestmentPlan plan : new ArrayList<InvestmentPlan>(plans))
        {
            if (account.equals(plan.getAccount()))
                removePlan(plan);
        }
    }

    private void deleteInvestmentPlans(Security security)
    {
        for (InvestmentPlan plan : new ArrayList<InvestmentPlan>(plans))
        {
            if (security.equals(plan.getSecurity()))
                removePlan(plan);
        }
    }

    private void deleteTaxonomyAssignments(final InvestmentVehicle vehicle)
    {
        for (Taxonomy taxonomy : taxonomies)
        {
            taxonomy.foreach(new Taxonomy.Visitor()
            {
                @Override
                public void visit(Classification classification, Assignment assignment)
                {
                    if (vehicle.equals(assignment.getInvestmentVehicle()))
                        classification.removeAssignment(assignment);
                }
            });
        }
    }

    private void deleteAccountTransactions(Security security)
    {
        for (Account account : accounts)
        {
            for (AccountTransaction t : new ArrayList<AccountTransaction>(account.getTransactions()))
            {
                if (t.getSecurity() == null || !security.equals(t.getSecurity()))
                    continue;

                account.deleteTransaction(t, this);
            }

        }
    }

    private void deletePortfolioTransactions(Security security)
    {
        for (Portfolio portfolio : portfolios)
        {
            for (PortfolioTransaction t : new ArrayList<PortfolioTransaction>(portfolio.getTransactions()))
            {
                if (!security.equals(t.getSecurity()))
                    continue;

                portfolio.deleteTransaction(t, this);
            }

        }
    }

    public void markDirty()
    {
        propertyChangeSupport.firePropertyChange("dirty", false, true); //$NON-NLS-1$
    }

    public void addPropertyChangeListener(PropertyChangeListener listener)
    {
        propertyChangeSupport.addPropertyChangeListener(listener);
    }

    public void addPropertyChangeListener(String propertyName, PropertyChangeListener listener)
    {
        propertyChangeSupport.addPropertyChangeListener(propertyName, listener);
    }

    public void removePropertyChangeListener(PropertyChangeListener listener)
    {
        propertyChangeSupport.removePropertyChangeListener(listener);
    }
}<|MERGE_RESOLUTION|>--- conflicted
+++ resolved
@@ -18,12 +18,9 @@
 public class Client
 {
     /* package */static final int MAJOR_VERSION = 1;
-    /* package */static final int CURRENT_VERSION = 26;
-<<<<<<< HEAD
-
-    public static final int VERSION_WITH_CURRENCY_SUPPORT = 26;
-=======
->>>>>>> d377274a
+    /* package */static final int CURRENT_VERSION = 27;
+
+    public static final int VERSION_WITH_CURRENCY_SUPPORT = 27;
 
     private transient PropertyChangeSupport propertyChangeSupport;
 
