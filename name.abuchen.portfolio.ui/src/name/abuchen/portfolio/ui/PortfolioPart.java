package name.abuchen.portfolio.ui;

import java.io.File;
import java.io.IOException;
import java.security.MessageDigest;
import java.security.NoSuchAlgorithmException;
import java.text.MessageFormat;
import java.util.LinkedList;

import javax.annotation.PostConstruct;
import javax.annotation.PreDestroy;
import javax.inject.Inject;
import javax.inject.Named;

import name.abuchen.portfolio.model.Client;
import name.abuchen.portfolio.model.ClientFactory;
import name.abuchen.portfolio.snapshot.ReportingPeriod;
import name.abuchen.portfolio.ui.dialogs.PasswordDialog;
import name.abuchen.portfolio.ui.wizards.client.ClientMigrationDialog;

import org.eclipse.core.runtime.Status;
import org.eclipse.core.runtime.jobs.Job;
import org.eclipse.e4.core.contexts.ContextInjectionFactory;
import org.eclipse.e4.core.contexts.EclipseContextFactory;
import org.eclipse.e4.core.contexts.IEclipseContext;
import org.eclipse.e4.ui.di.Focus;
import org.eclipse.e4.ui.di.Persist;
import org.eclipse.e4.ui.model.application.ui.MDirtyable;
import org.eclipse.e4.ui.model.application.ui.basic.MPart;
import org.eclipse.e4.ui.services.IServiceConstants;
import org.eclipse.jface.dialogs.ErrorDialog;
import org.eclipse.jface.layout.GridDataFactory;
import org.eclipse.jface.layout.GridLayoutFactory;
import org.eclipse.jface.preference.IPreferenceStore;
import org.eclipse.jface.preference.PreferenceStore;
import org.eclipse.swt.SWT;
import org.eclipse.swt.custom.SashForm;
import org.eclipse.swt.events.SelectionAdapter;
import org.eclipse.swt.events.SelectionEvent;
import org.eclipse.swt.layout.FillLayout;
import org.eclipse.swt.layout.FormAttachment;
import org.eclipse.swt.layout.FormData;
import org.eclipse.swt.layout.FormLayout;
import org.eclipse.swt.widgets.Composite;
import org.eclipse.swt.widgets.Control;
import org.eclipse.swt.widgets.Display;
import org.eclipse.swt.widgets.FileDialog;
import org.eclipse.swt.widgets.Label;
import org.eclipse.swt.widgets.ProgressBar;
import org.eclipse.swt.widgets.Shell;
import org.eclipse.swt.widgets.Text;

public class PortfolioPart implements LoadClientThread.Callback
{
    private abstract class BuildContainerRunnable implements Runnable
    {
        @Override
        public void run()
        {
            if (container != null && !container.isDisposed())
            {
                Composite parent = container.getParent();
                parent.setRedraw(false);
                try
                {
                    container.dispose();
                    createContainer(parent);
                    parent.layout(true);
                }
                finally
                {
                    parent.setRedraw(true);
                }
            }
        }

        public abstract void createContainer(Composite parent);
    }

    private File clientFile;
    private Client client;

    private PreferenceStore preferences = new PreferenceStore();
    private Job regularQuoteUpdateJob;

    private Composite container;
    private PageBook book;
    private AbstractFinanceView view;

    private Control focus;

    @Inject
    MDirtyable dirty;

    @Inject
    IEclipseContext context;

    @PostConstruct
    public void createComposite(Composite parent, MPart part) throws IOException
    {
        // is client available? (e.g. via new file wizard)
        Client attachedClient = (Client) part.getTransientData().get(Client.class.getName());
        if (attachedClient != null)
        {
            internalSetClient(attachedClient);
            dirty.setDirty(true);
        }

        // is file name available? (e.g. load file, open on startup)
        String filename = part.getPersistedState().get(UIConstants.Parameter.FILE);
        if (filename != null)
        {
            clientFile = new File(filename);
            loadPreferences();
        }

        if (attachedClient != null)
        {
            createContainerWithViews(parent);
        }
        else if (ClientFactory.isEncrypted(clientFile))
        {
            createContainerWithMessage(parent, MessageFormat.format(Messages.MsgOpenFile, clientFile.getName()), false,
                            true);
        }
        else
        {
            ProgressBar bar = createContainerWithMessage(parent,
                            MessageFormat.format(Messages.MsgLoadingFile, clientFile.getName()), true, false);

            new LoadClientThread(new ProgressMonitor(bar), this, clientFile, null).start();
        }
    }

    private void createContainerWithViews(Composite parent)
    {
        container = new Composite(parent, SWT.NONE);
        container.setLayout(new FillLayout());

        SashForm sash = new SashForm(container, SWT.HORIZONTAL | SWT.SMOOTH);
        sash.setSashWidth(1);

        Composite navigationBar = new Composite(sash, SWT.NONE);
        GridLayoutFactory.fillDefaults().numColumns(1).spacing(0, 0).margins(0, 0).applyTo(navigationBar);

        ClientEditorSidebar sidebar = new ClientEditorSidebar(this);
        Control control = sidebar.createSidebarControl(navigationBar);
        GridDataFactory.fillDefaults().grab(true, true).applyTo(control);

        IEclipseContext childContext = context.createChild();
        childContext.set(Composite.class, navigationBar);
        childContext.set(Client.class, client);
        ClientProgressProvider provider = ContextInjectionFactory.make(ClientProgressProvider.class, childContext);
        GridDataFactory.fillDefaults().grab(true, false).applyTo(provider.getControl());

        book = new PageBook(sash, SWT.NONE);

        SashHelper sashHelper = new SashHelper(PortfolioPart.class.getSimpleName() + "-sash", getPreferenceStore()); //$NON-NLS-1$
        sashHelper.setConstantWidth(new int[] { 180, -1 });
        sashHelper.attachTo(sash);

        sidebar.selectDefaultView();

        focus = book;
    }

    /**
     * Creates window with logo and message. Optional a progress bar (while
     * loading) or a password input field (if encrypted).
     */
    private ProgressBar createContainerWithMessage(Composite parent, String message, boolean showProgressBar,
                    boolean showPasswordField)
    {
        ProgressBar bar = null;

        container = new Composite(parent, SWT.NONE);
        container.setBackground(Display.getDefault().getSystemColor(SWT.COLOR_WHITE));
        container.setLayout(new FormLayout());

        Label image = new Label(container, SWT.NONE);
        image.setBackground(container.getBackground());
        image.setImage(PortfolioPlugin.image(PortfolioPlugin.IMG_LOGO_SMALL));

        FormData data = new FormData();
        data.top = new FormAttachment(50, -50);
        data.left = new FormAttachment(50, -24);
        image.setLayoutData(data);

        if (showPasswordField)
        {
            Text pwd = createPasswordField(container);

            data = new FormData();
            data.top = new FormAttachment(image, 10);
            data.left = new FormAttachment(image, 0, SWT.CENTER);
            data.width = 100;
            pwd.setLayoutData(data);

            focus = pwd;
        }
        else if (showProgressBar)
        {
            bar = new ProgressBar(container, SWT.SMOOTH);

            data = new FormData();
            data.top = new FormAttachment(image, 10);
            data.left = new FormAttachment(50, -100);
            data.width = 200;
            bar.setLayoutData(data);
        }

        Label label = new Label(container, SWT.CENTER | SWT.WRAP);
        label.setBackground(container.getBackground());
        label.setText(message);

        data = new FormData();
        data.top = new FormAttachment(image, 40);
        data.left = new FormAttachment(50, -100);
        data.width = 200;
        label.setLayoutData(data);

        return bar;
    }

    private Text createPasswordField(Composite container)
    {
        final Text pwd = new Text(container, SWT.PASSWORD | SWT.BORDER);
        pwd.setFocus();
        pwd.addSelectionListener(new SelectionAdapter()
        {
            @Override
            public void widgetDefaultSelected(SelectionEvent e)
            {
                final String password = pwd.getText();
                Display.getDefault().syncExec(new BuildContainerRunnable()
                {
                    @Override
                    public void createContainer(Composite parent)
                    {
                        ProgressBar bar = createContainerWithMessage(
                                        parent,
                                        MessageFormat.format(Messages.MsgLoadingFile,
                                                        PortfolioPart.this.clientFile.getName()), true, false);
                        new LoadClientThread(new ProgressMonitor(bar), PortfolioPart.this, clientFile, password
                                        .toCharArray()).start();
                    }
                });
            }
        });

        return pwd;
    }

    @Override
    public void setClient(Client client)
    {
        internalSetClient(client);

        Display.getDefault().asyncExec(new BuildContainerRunnable()
        {
            @Override
            public void createContainer(Composite parent)
            {
                createContainerWithViews(parent);
            }
        });
    }

    public void internalSetClient(Client client)
    {
        this.client = client;
        this.dirty.setDirty(false);
        this.context.set(Client.class, client);

        client.addPropertyChangeListener(event -> notifyModelUpdated());

        if (client.getFileVersionAfterRead() < Client.VERSION_WITH_CURRENCY_SUPPORT)
            Display.getDefault().asyncExec(
                            () -> new ClientMigrationDialog(Display.getDefault().getActiveShell(), client).open());

        new ConsistencyChecksJob(client, false).schedule(100);
        scheduleOnlineUpdateJobs();
    }

    @Override
    public void setErrorMessage(final String message)
    {
        Display.getDefault().asyncExec(new BuildContainerRunnable()
        {
            @Override
            public void createContainer(Composite parent)
            {
                createContainerWithMessage(parent, message, false, ClientFactory.isEncrypted(clientFile));
            }
        });
    }

    @Focus
    public void setFocus()
    {
        if (focus != null && !focus.isDisposed())
            focus.setFocus();
    }

    @PreDestroy
    public void destroy(MPart part)
    {
        if (clientFile != null)
            storePreferences();

        if (regularQuoteUpdateJob != null)
            regularQuoteUpdateJob.cancel();
    }

    @Persist
    public void save(MPart part, @Named(IServiceConstants.ACTIVE_SHELL) Shell shell)
    {
        if (clientFile == null)
        {
            doSaveAs(part, shell, null, null);
            return;
        }

        try
        {
            part.getPersistedState().put(UIConstants.Parameter.FILE, clientFile.getAbsolutePath());
            ClientFactory.save(client, clientFile, null, null);
            dirty.setDirty(false);

            storePreferences();
        }
        catch (IOException e)
        {
            ErrorDialog.openError(shell, Messages.LabelError, e.getMessage(), new Status(Status.ERROR,
                            PortfolioPlugin.PLUGIN_ID, e.getMessage(), e));
        }
    }

    public void doSaveAs(MPart part, Shell shell, String extension, String encryptionMethod)
    {
        FileDialog dialog = new FileDialog(shell, SWT.SAVE);

        // if an extension is given, make sure the file name proposal has the
        // right extension in the save as dialog
        String fileNameProposal = clientFile != null ? clientFile.getName() : part.getLabel();
        if (extension != null && !fileNameProposal.endsWith('.' + extension))
        {
            int p = fileNameProposal.lastIndexOf('.');
            fileNameProposal = (p > 0 ? fileNameProposal.substring(0, p + 1) : fileNameProposal + '.') + extension;
        }

        dialog.setFileName(fileNameProposal);
        dialog.setFilterPath(clientFile != null ? clientFile.getAbsolutePath() : System.getProperty("user.home")); //$NON-NLS-1$

        String path = dialog.open();
        if (path == null)
            return;

        // again make sure the extension is correct as the user might have
        // changed it in the save dialog
        if (extension != null && !path.endsWith('.' + extension))
            path += '.' + extension;

        File localFile = new File(path);
        char[] password = null;

        if (ClientFactory.isEncrypted(localFile))
        {
            PasswordDialog pwdDialog = new PasswordDialog(shell);
            if (pwdDialog.open() != PasswordDialog.OK)
                return;
            password = pwdDialog.getPassword().toCharArray();
        }

        try
        {
            clientFile = localFile;

            part.getPersistedState().put(UIConstants.Parameter.FILE, clientFile.getAbsolutePath());
            ClientFactory.save(client, clientFile, encryptionMethod, password);

            dirty.setDirty(false);
            part.setLabel(clientFile.getName());
            part.setTooltip(clientFile.getAbsolutePath());

            storePreferences();
        }
        catch (IOException e)
        {
            ErrorDialog.openError(shell, Messages.LabelError, e.getMessage(), new Status(Status.ERROR,
                            PortfolioPlugin.PLUGIN_ID, e.getMessage(), e));
        }
    }

    public Client getClient()
    {
        return client;
    }

    public IPreferenceStore getPreferenceStore()
    {
        return preferences;
    }

    /* package */void markDirty()
    {
        dirty.setDirty(true);
    }

    public void notifyModelUpdated()
    {
        Display.getDefault().asyncExec(new Runnable()
        {
            public void run()
            {
                markDirty();

                if (view != null && view.getControl() != null && !view.getControl().isDisposed())
                    view.notifyModelUpdated();
            }
        });
    }

    public void activateView(String target, Object parameter)
    {
        disposeView();

        try
        {
            Class<?> clazz = getClass().getClassLoader()
                            .loadClass("name.abuchen.portfolio.ui.views." + target + "View"); //$NON-NLS-1$ //$NON-NLS-2$
            if (clazz == null)
                return;

            view = (AbstractFinanceView) ContextInjectionFactory.make(clazz, this.context);
            view.init(this, parameter);
            view.createViewControl(book);

            book.showPage(view.getControl());
            view.setFocus();
        }
        catch (ClassNotFoundException e)
        {
            throw new RuntimeException(e);
        }
    }

    private void disposeView()
    {
        if (view != null && !view.getControl().isDisposed())
        {
            view.getControl().dispose();
            view = null;
        }
    }

    private void scheduleOnlineUpdateJobs()
    {
        if (!"no".equals(System.getProperty("name.abuchen.portfolio.auto-updates"))) //$NON-NLS-1$ //$NON-NLS-2$
        {
            regularQuoteUpdateJob = new UpdateQuotesJob(client, false, 1000 * 60 * 10);
            regularQuoteUpdateJob.schedule(500);

            new UpdateQuotesJob(client).schedule(1000);

            new UpdateCPIJob(client).schedule(700);
        }
    }

    // //////////////////////////////////////////////////////////////
    // preference store functions
    // //////////////////////////////////////////////////////////////

    // compatibility: the value used to be stored in the AbstractHistoricView
    private static final String IDENTIFIER = "AbstractHistoricView"; //$NON-NLS-1$

    public LinkedList<ReportingPeriod> loadReportingPeriods()
    {
        LinkedList<ReportingPeriod> answer = new LinkedList<ReportingPeriod>();

        String config = getPreferenceStore().getString(IDENTIFIER);
        if (config != null && config.trim().length() > 0)
        {
            String[] codes = config.split(";"); //$NON-NLS-1$
            for (String c : codes)
            {
                try
                {
                    answer.add(ReportingPeriod.from(c));
                }
                catch (IOException | RuntimeException ignore)
                {
                    PortfolioPlugin.log(ignore);
                }
            }
        }

        if (answer.isEmpty())
        {
            for (int ii = 1; ii <= 5; ii++)
                answer.add(new ReportingPeriod.LastX(ii, 0));
        }

        return answer;
    }

    public void storeReportingPeriods(LinkedList<ReportingPeriod> periods)
    {
        StringBuilder buf = new StringBuilder();
        for (ReportingPeriod p : periods)
        {
            p.writeTo(buf);
            buf.append(';');
        }

        getPreferenceStore().setValue(IDENTIFIER, buf.toString());
    }

    private void storePreferences()
    {
        if (clientFile != null && preferences.needsSaving())
        {
            try
            {
                preferences.setFilename(getPreferenceStoreFile(clientFile).getAbsolutePath());
                preferences.save();
            }
            catch (IOException ignore)
            {
                PortfolioPlugin.log(ignore);
            }
        }
    }

    private void loadPreferences()
    {
        if (clientFile != null)
        {
            try
            {
                File preferenceFile = getPreferenceStoreFile(clientFile);
                preferences.setFilename(preferenceFile.getAbsolutePath());
                if (preferenceFile.exists())
                {
                    preferences.load();
                }
            }
            catch (IOException ignore)
            {
                PortfolioPlugin.log(ignore);
            }
        }
    }

    private File getPreferenceStoreFile(File file) throws IOException
    {
        try
        {
            byte[] digest = MessageDigest.getInstance("MD5").digest(file.getAbsolutePath().getBytes()); //$NON-NLS-1$

            StringBuilder filename = new StringBuilder();
            filename.append("prf_"); //$NON-NLS-1$
            for (int i = 0; i < digest.length; i++)
                filename.append(Integer.toString((digest[i] & 0xff) + 0x100, 16).substring(1));
            filename.append(".txt"); //$NON-NLS-1$

            return new File(PortfolioPlugin.getDefault().getStateLocation().toFile(), filename.toString());
        }
        catch (NoSuchAlgorithmException e)
        {
            throw new IOException(e);
        }
    }

    public <T> T make(Class<T> type, Object... parameters)
    {
        IEclipseContext c2 = EclipseContextFactory.create();
        if (parameters != null)
            for (Object param : parameters)
                c2.set(param.getClass().getName(), param);
        return ContextInjectionFactory.make(type, this.context, c2);
    }
<<<<<<< HEAD

=======
>>>>>>> f9b8a140
}<|MERGE_RESOLUTION|>--- conflicted
+++ resolved
@@ -580,8 +580,4 @@
                 c2.set(param.getClass().getName(), param);
         return ContextInjectionFactory.make(type, this.context, c2);
     }
-<<<<<<< HEAD
-
-=======
->>>>>>> f9b8a140
 }