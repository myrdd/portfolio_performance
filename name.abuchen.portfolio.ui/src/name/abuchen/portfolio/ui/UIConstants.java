package name.abuchen.portfolio.ui;

public interface UIConstants
{
    interface Part // NOSONAR
    {
        String PORTFOLIO = "name.abuchen.portfolio.ui.part.portfolio"; //$NON-NLS-1$
        String ERROR_LOG = "name.abuchen.portfolio.ui.part.errorlog"; //$NON-NLS-1$
        String TEXT_VIEWER = "name.abuchen.portfolio.ui.part.textviewer"; //$NON-NLS-1$
    }

    interface PartStack // NOSONAR
    {
        String MAIN = "name.abuchen.portfolio.ui.partstack.main"; //$NON-NLS-1$
    }

    interface Event
    {
        interface Log // NOSONAR
        {
            String CREATED = "errorlog/created"; //$NON-NLS-1$
            String CLEARED = "errorlog/cleared"; //$NON-NLS-1$
        }

        interface File // NOSONAR
        {
            String ALL_SUB_TOPICS = "file/*"; //$NON-NLS-1$
            String OPENED = "file/opened"; //$NON-NLS-1$
            String SAVED = "file/saved"; //$NON-NLS-1$
            String REMOVED = "file/removed"; //$NON-NLS-1$
        }

        interface ExchangeRates // NOSONAR
        {
            String LOADED = "exchangeRates/loaded"; //$NON-NLS-1$
        }
    }

    interface Context // NOSONAR
    {
        String FILTERED_CLIENT = "FILTERED_CLIENT"; //$NON-NLS-1$

        String ACTIVE_CLIENT = "ACTIVE_CLIENT"; //$NON-NLS-1$
    }

    interface File // NOSONAR
    {
        String ENCRYPTED_EXTENSION = "portfolio"; //$NON-NLS-1$
    }

    /**
     * State persisted for portfolio parts in application model
     */
    interface PersistedState // NOSONAR
    {
        String FILENAME = "file"; //$NON-NLS-1$
        String REPORTING_PERIOD = "reporting-period"; //$NON-NLS-1$

        /**
         * Last view displayed before the part was destroyed
         */
        String VIEW = "view"; //$NON-NLS-1$

        /**
         * View to open initially after restoring part (if set)
         */
        String INITIAL_VIEW = "initial-view"; //$NON-NLS-1$
    }

    /**
     * Command names defined in application.e4xmi
     */
    interface Command // NOSONAR
    {
        String OPEN_RECENT_FILE = "name.abuchen.portfolio.ui.command.openRecentFile"; //$NON-NLS-1$
        String IMPORT_CSV = "name.abuchen.portfolio.ui.command.import"; //$NON-NLS-1$
        String PREFERENCES = "org.eclipse.ui.window.preferences"; //$NON-NLS-1$
    }

    /**
     * Parameter keys used in application.e4xmi
     */
    interface Parameter // NOSONAR
    {
        String PART = "name.abuchen.portfolio.ui.param.part"; //$NON-NLS-1$
        String FILE = "name.abuchen.portfolio.ui.param.file"; //$NON-NLS-1$
        String EXTENSION = "name.abuchen.portfolio.ui.param.extension"; //$NON-NLS-1$
        String ENCRYPTION_METHOD = "name.abuchen.portfolio.ui.param.encryptionmethod"; //$NON-NLS-1$
        String SAMPLE_FILE = "name.abuchen.portfolio.ui.param.samplefile"; //$NON-NLS-1$
        String NAME = "name.abuchen.portfolio.ui.param.name"; //$NON-NLS-1$
        String VIEW_PARAMETER = "name.abuchen.portfolio.ui.param.viewparameter"; //$NON-NLS-1$
        String URL = "name.abuchen.portfolio.ui.param.url"; //$NON-NLS-1$
        String TAG = "name.abuchen.portfolio.ui.param.tag"; //$NON-NLS-1$
    }

    interface Preferences // NOSONAR
    {
        String UPDATE_SITE = "UPDATE_SITE"; //$NON-NLS-1$
        String AUTO_UPDATE = "AUTO_UPDATE"; //$NON-NLS-1$

        String PROXY_HOST = "PROXY_HOST"; //$NON-NLS-1$
        String PROXY_PORT = "PROXY_PORT"; //$NON-NLS-1$

        /**
         * Preference key for display precision of share amounts
         */
        String FORMAT_SHARES_DIGITS = "FORMAT_SHARES_DIGITS"; //$NON-NLS-1$

        /*
         * Preference key for display precision of quote values
         */
        String FORMAT_CALCULATED_QUOTE_DIGITS = "FORMAT_CALCULATED_QUOTE_DIGITS"; //$NON-NLS-1$

        /**
         * Preference key to use indirect quotation ("Mengennotierung") when
         * displaying exchange rates.
         */
        String USE_INDIRECT_QUOTATION = "USE_INDIRECT_QUOTATION"; //$NON-NLS-1$

        /**
         * Preference key whether to create a backup of the original file before
         * saving. The backup file has the postfix ".backup".
         */
        String CREATE_BACKUP_BEFORE_SAVING = "CREATE_BACKUP_BEFORE_SAVING"; //$NON-NLS-1$

        /**
         * Preference key to store a comma-separated list of recent files
         */
        String RECENT_FILES = "RECENT_FILES"; //$NON-NLS-1$

        /**
         * Preference key whether to automatically update quotes after opening a
         * data file.
         */
        String UPDATE_QUOTES_AFTER_FILE_OPEN = "UPDATE_QUOTES_AFTER_FILE_OPEN"; //$NON-NLS-1$

        /**
         * Preference key whether to automatically update quotes after opening a
         * data file.
         */
        String AUTO_SAVE_FILE = "AUTO_SAVE_FILE"; //$NON-NLS-1$

        /**
         * Preference key whether to store settings (column width, last expanded
         * tree nodes, etc.) next to the data file as opposed to in the
         * workspace folder
         */
        String STORE_SETTINGS_NEXT_TO_FILE = "STORE_SETTINGS_NEXT_TO_FILE"; //$NON-NLS-1$

        String ENABLE_EXPERIMENTAL_FEATURES = "ENABLE_EXPERIMENTAL_FEATURES"; //$NON-NLS-1$

        String ALPHAVANTAGE_API_KEY = "ALPHAVANTAGE_API_KEY"; //$NON-NLS-1$
        String ALPHAVANTAGE_CALL_FREQUENCY_LIMIT = "ALPHAVANTAGE_CALL_FREQUENCY_LIMIT"; //$NON-NLS-1$

        String QUANDL_API_KEY = "QUANDL_API_KEY"; //$NON-NLS-1$

        String FINNHUB_API_KEY = "FINNHUB_API_KEY"; //$NON-NLS-1$

        String DIVVYDIARY_API_KEY = "DIVVYDIARY_API_KEY"; //$NON-NLS-1$

        String PORTFOLIO_REPORT_API_KEY = "PORTFOLIO_REPORT_API_KEY"; //$NON-NLS-1$
        String PORTFOLIO_REPORT_API_URL = "PORTFOLIO_REPORT_API_URL"; //$NON-NLS-1$

        /**
         * Preference key whether to store settings (standard calendar)
         */
        String CALENDAR = "CALENDAR"; //$NON-NLS-1$
    }
<<<<<<< HEAD
=======

    interface CSS // NOSONAR
    {
        String CLASS_NAME = "org.eclipse.e4.ui.css.CssClassName"; //$NON-NLS-1$
    }

    interface Tag // NOSONAR
    {
        String SIDEBAR = "sidebar"; //$NON-NLS-1$
        String INFORMATIONPANE = "informationpane"; //$NON-NLS-1$
    }
>>>>>>> 05a9beec
}<|MERGE_RESOLUTION|>--- conflicted
+++ resolved
@@ -166,18 +166,10 @@
          */
         String CALENDAR = "CALENDAR"; //$NON-NLS-1$
     }
-<<<<<<< HEAD
-=======
-
-    interface CSS // NOSONAR
-    {
-        String CLASS_NAME = "org.eclipse.e4.ui.css.CssClassName"; //$NON-NLS-1$
-    }
 
     interface Tag // NOSONAR
     {
         String SIDEBAR = "sidebar"; //$NON-NLS-1$
         String INFORMATIONPANE = "informationpane"; //$NON-NLS-1$
     }
->>>>>>> 05a9beec
 }