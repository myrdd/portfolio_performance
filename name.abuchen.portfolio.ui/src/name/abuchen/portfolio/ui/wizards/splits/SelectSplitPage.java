package name.abuchen.portfolio.ui.wizards.splits;

import static name.abuchen.portfolio.ui.util.FormDataFactory.startingWith;
import static name.abuchen.portfolio.ui.util.SWTHelper.amountWidth;
import static name.abuchen.portfolio.ui.util.SWTHelper.widest;

import java.math.BigDecimal;
import java.text.MessageFormat;
import java.util.List;

import org.eclipse.core.databinding.DataBindingContext;
import org.eclipse.core.databinding.UpdateValueStrategy;
<<<<<<< HEAD
import org.eclipse.core.databinding.beans.BeanProperties;
=======
import org.eclipse.core.databinding.beans.typed.BeanProperties;
import org.eclipse.core.databinding.conversion.text.NumberToStringConverter;
import org.eclipse.core.databinding.conversion.text.StringToNumberConverter;
>>>>>>> 9898958a
import org.eclipse.core.databinding.observable.value.IObservableValue;
import org.eclipse.core.databinding.validation.MultiValidator;
import org.eclipse.core.databinding.validation.ValidationStatus;
import org.eclipse.core.runtime.IStatus;
import org.eclipse.jface.databinding.swt.WidgetProperties;
import org.eclipse.jface.databinding.viewers.ViewersObservables;
import org.eclipse.jface.viewers.ArrayContentProvider;
import org.eclipse.jface.viewers.ComboViewer;
import org.eclipse.jface.viewers.LabelProvider;
import org.eclipse.swt.SWT;
import org.eclipse.swt.layout.FormLayout;
import org.eclipse.swt.widgets.Composite;
import org.eclipse.swt.widgets.Label;
import org.eclipse.swt.widgets.Text;

import com.ibm.icu.text.DecimalFormat;
import com.ibm.icu.text.NumberFormat;

import name.abuchen.portfolio.model.Security;
import name.abuchen.portfolio.ui.Messages;
import name.abuchen.portfolio.ui.util.BindingHelper;
import name.abuchen.portfolio.ui.util.DatePicker;
import name.abuchen.portfolio.ui.util.IValidatingConverter;
import name.abuchen.portfolio.ui.util.SimpleDateTimeDateSelectionProperty;
import name.abuchen.portfolio.ui.wizards.AbstractWizardPage;

public class SelectSplitPage extends AbstractWizardPage
{
    private StockSplitModel model;
    private BindingHelper bindings;

    public SelectSplitPage(StockSplitModel model)
    {
        super("select-stock-split"); //$NON-NLS-1$

        setTitle(Messages.SplitWizardDefinitionTitle);
        setDescription(Messages.SplitWizardDefinitionDescription);

        this.model = model;

        bindings = new BindingHelper(model)
        {
            @Override
            public void onValidationStatusChanged(IStatus status)
            {
                boolean isOK = status.getSeverity() == IStatus.OK;
                setErrorMessage(isOK ? null : status.getMessage());
                setPageComplete(isOK);
            }
        };
    }

    @Override
    public void createControl(Composite parent)
    {
        Composite container = new Composite(parent, SWT.NONE);
        setControl(container);
        container.setLayout(new FormLayout());

        Label labelSecurity = new Label(container, SWT.NONE);
        labelSecurity.setText(Messages.ColumnSecurity);

        List<Security> securities = model.getClient().getActiveSecurities();
        if (model.getSecurity() != null && !securities.contains(model.getSecurity()))
            securities.add(0, model.getSecurity());

        ComboViewer comboSecurity = new ComboViewer(container, SWT.READ_ONLY);
        comboSecurity.setContentProvider(ArrayContentProvider.getInstance());
        comboSecurity.setLabelProvider(new LabelProvider()
        {
            @Override
            public String getText(Object element)
            {
                return ((Security) element).getName();
            }
        });
        comboSecurity.setInput(securities);

        Label labelExDate = new Label(container, SWT.NONE);
        labelExDate.setText(Messages.ColumnExDate);

        DatePicker boxExDate = new DatePicker(container);

        Label labelSplit = new Label(container, SWT.NONE);
        labelSplit.setText(Messages.SplitWizardLabelSplit);

        Text newShares = new Text(container, SWT.BORDER | SWT.RIGHT);
        newShares.setFocus();

        Label labelColon = new Label(container, SWT.NONE);
        labelColon.setText(Messages.SplitWizardLabelNewForOld);

        Text oldShares = new Text(container, SWT.BORDER | SWT.RIGHT);

        // form layout data

        int amountWidth = amountWidth(oldShares);
        int labelWidth = widest(labelSecurity, labelExDate, labelSplit);

        startingWith(comboSecurity.getControl(), labelSecurity) //
                        .thenBelow(boxExDate.getControl()).label(labelExDate) //
                        .thenBelow(newShares).width(amountWidth).label(labelSplit).thenRight(labelColon)
                        .thenRight(oldShares).width(amountWidth);

        startingWith(labelSecurity).width(labelWidth);

        // model binding

        DataBindingContext context = bindings.getBindingContext();
        IObservableValue<?> targetObservable = ViewersObservables.observeSingleSelection(comboSecurity);
        @SuppressWarnings("unchecked")
        IObservableValue<?> securityObservable = BeanProperties.value("security").observe(model); //$NON-NLS-1$
        context.bindValue(targetObservable, securityObservable, null, null);

        @SuppressWarnings("unchecked")
        IObservableValue<Object> targetExDate = new SimpleDateTimeDateSelectionProperty()
                        .observe(boxExDate.getControl());
        @SuppressWarnings("unchecked")
        IObservableValue<Object> modelExDate = BeanProperties.value("exDate").observe(model); //$NON-NLS-1$
        context.bindValue(targetExDate, modelExDate, new UpdateValueStrategy<Object, Object>() //
                        .setAfterConvertValidator(value -> value != null ? ValidationStatus.ok()
                                        : ValidationStatus.error(MessageFormat.format(Messages.MsgDialogInputRequired,
                                                        Messages.ColumnExDate))),
                        null);

<<<<<<< HEAD
        final IObservableValue<?> newSharesTargetObservable = WidgetProperties.selection().observe(spinnerNewShares);
        @SuppressWarnings("unchecked")
        IObservableValue<?> newSharesModelObservable = BeanProperties.value("newShares").observe(model); //$NON-NLS-1$
        context.bindValue(newSharesTargetObservable, newSharesModelObservable);

        final IObservableValue<?> oldSharesTargetObservable = WidgetProperties.selection().observe(spinnerOldShares);
        @SuppressWarnings("unchecked")
        IObservableValue<?> oldSharesModelObservable = BeanProperties.value("oldShares").observe(model); //$NON-NLS-1$
        context.bindValue(oldSharesTargetObservable, oldSharesModelObservable);
=======
        IObservableValue<String> newSharesTargetObservable = setupBinding(context, newShares, "newShares", //$NON-NLS-1$
                        Messages.ColumnUpdatedShares);
        IObservableValue<String> oldSharesTargetObservable = setupBinding(context, oldShares, "oldShares", //$NON-NLS-1$
                        Messages.ColumnCurrentShares);
>>>>>>> 9898958a

        MultiValidator validator = new MultiValidator()
        {

            @Override
            protected IStatus validate()
            {
                Object newShares = newSharesTargetObservable.getValue();
                Object oldShares = oldSharesTargetObservable.getValue();

                return newShares.equals(oldShares)
                                ? ValidationStatus.error(Messages.SplitWizardErrorNewAndOldMustNotBeEqual)
                                : ValidationStatus.ok();
            }

        };
        context.addValidationStatusProvider(validator);
    }

    private IObservableValue<String> setupBinding(DataBindingContext context, Text input, String propertyName,
                    String propertyLabel)
    {
        NumberFormat format = new DecimalFormat("#,##0"); //$NON-NLS-1$

        IValidatingConverter<Object, BigDecimal> converter = IValidatingConverter
                        .wrap(StringToNumberConverter.toBigDecimal());

        IObservableValue<String> targetObservable = WidgetProperties.text(SWT.Modify).observe(input);
        IObservableValue<BigDecimal> modelObservable = BeanProperties.value(propertyName, BigDecimal.class)
                        .observe(model);

        context.bindValue(targetObservable, modelObservable, //
                        new UpdateValueStrategy<String, BigDecimal>().setAfterGetValidator(converter)
                                        .setConverter(converter)
                                        .setAfterConvertValidator(convertedValue -> convertedValue != null
                                                        && convertedValue.compareTo(BigDecimal.ZERO) > 0
                                                                        ? ValidationStatus.ok()
                                                                        : ValidationStatus.error(MessageFormat.format(
                                                                                        Messages.MsgDialogInputRequired,
                                                                                        propertyLabel))),
                        new UpdateValueStrategy<BigDecimal, String>()
                                        .setConverter(NumberToStringConverter.fromBigDecimal(format)));

        return targetObservable;
    }
}<|MERGE_RESOLUTION|>--- conflicted
+++ resolved
@@ -10,13 +10,9 @@
 
 import org.eclipse.core.databinding.DataBindingContext;
 import org.eclipse.core.databinding.UpdateValueStrategy;
-<<<<<<< HEAD
 import org.eclipse.core.databinding.beans.BeanProperties;
-=======
-import org.eclipse.core.databinding.beans.typed.BeanProperties;
-import org.eclipse.core.databinding.conversion.text.NumberToStringConverter;
-import org.eclipse.core.databinding.conversion.text.StringToNumberConverter;
->>>>>>> 9898958a
+import org.eclipse.core.databinding.conversion.NumberToStringConverter;
+import org.eclipse.core.databinding.conversion.StringToNumberConverter;
 import org.eclipse.core.databinding.observable.value.IObservableValue;
 import org.eclipse.core.databinding.validation.MultiValidator;
 import org.eclipse.core.databinding.validation.ValidationStatus;
@@ -142,22 +138,10 @@
                                                         Messages.ColumnExDate))),
                         null);
 
-<<<<<<< HEAD
-        final IObservableValue<?> newSharesTargetObservable = WidgetProperties.selection().observe(spinnerNewShares);
-        @SuppressWarnings("unchecked")
-        IObservableValue<?> newSharesModelObservable = BeanProperties.value("newShares").observe(model); //$NON-NLS-1$
-        context.bindValue(newSharesTargetObservable, newSharesModelObservable);
-
-        final IObservableValue<?> oldSharesTargetObservable = WidgetProperties.selection().observe(spinnerOldShares);
-        @SuppressWarnings("unchecked")
-        IObservableValue<?> oldSharesModelObservable = BeanProperties.value("oldShares").observe(model); //$NON-NLS-1$
-        context.bindValue(oldSharesTargetObservable, oldSharesModelObservable);
-=======
         IObservableValue<String> newSharesTargetObservable = setupBinding(context, newShares, "newShares", //$NON-NLS-1$
                         Messages.ColumnUpdatedShares);
         IObservableValue<String> oldSharesTargetObservable = setupBinding(context, oldShares, "oldShares", //$NON-NLS-1$
                         Messages.ColumnCurrentShares);
->>>>>>> 9898958a
 
         MultiValidator validator = new MultiValidator()
         {
