
AboutText = Portfolio Performance\n\nVersion {0}\n\n(c) Copyright Andreas Buchen 2012 - 2016.  All rights reserved.\n\nDeveloped by [buchen] with contributions by [simpsus], [jahzoo], [gynngr],\n  [nistude], [mwhesse], [derari], [necoro], [alani1], [sebasbaumh], [juelicher],\n  [wsteitz], [beluk], [hjbflyer], [ZfT2], and [etzelc].\n\nThis product includes software developed by the\n  Eclipse Foundation http://eclipse.org/\n  Apache Software Foundation http://apache.org/\n  SWT Chart Project http://www.swtchart.org/\n  Tree Map Library http://code.google.com/p/treemaplib/\n  jsoup Java HTML Parser http://jsoup.org\n  JSON.simple https://code.google.com/p/json-simple/\n  D3.js http://d3js.org\n\nIcons taken from iconmonstr http://iconmonstr.com\n\nThis product is published under the Eclipse Public License\nhttp://www.eclipse.org/legal/epl-v10.html

AccountFilterRetiredAccounts = Hide inactive accounts

AccountMenuActivate = Activate account

AccountMenuAdd = Add account

AccountMenuDeactivate = Deactivate account

AccountMenuDelete = Delete account

AccountMenuDeleteTransaction = Delete transaction

AccountMenuTransfer = Transfer...

AttributeTypeTitle = Attributes

Balance = Balance

BaseCurrencyCue = **

BaseCurrencyMigrationPage_Description = Accounts and securities support now currencies.

BaseCurrencyMigrationPage_ExplanationIndividualCurrency = Choose here your base currency which will also be used as as the default value for reports, accounts and securities.\n\nIf the currency for certain individual accounts or securities is different from your base currency, those should be changed after  completing migration wizard.

BaseCurrencySelectionPage_Description = Choose the base currency, which will also be used as the\ndefault value for reports, accounts and securities.

BaseCurrencySelectionPage_ExplanationIndividualCurrency = If the currency for certain individual accounts or securities is different from your base currency, those should be changed after the completing import wizard.

BaseCurrencySelectionPage_Title = Choose the base currency

BookmarkMenu_EditBookmarks = Configure Bookmarks...

BookmarksListView_NewBookmark = New Bookmark

BookmarksListView_addSeparator = Add Seperator

BookmarksListView_bookmark = Bookmark

BookmarksListView_delete = Delete

BookmarksListView_insertAfter = Insert after

BookmarksListView_insertBefore = Insert before

BookmarksListView_title = Bookmarks

BookmarksListView_url = URL

BtnLabelRestartLater = Restart later

BtnLabelRestartNow = Restart now

CSVImportErrorMissingFields = Unmapped required field(s): {0}\n\n

CSVImportInformationOptionalFields = Unmapped optional fields: {0}

CSVImportLabelDelimiter = Delimiter:

CSVImportLabelDoubleClickHere = Double click here.

CSVImportLabelEditMapping = Mapped to Field

CSVImportLabelEncoding = Encoding:

CSVImportLabelExpectedValue = Value

CSVImportLabelFileAll = All Files (*.*)

CSVImportLabelFileCSV = Comma-separated Values (*.csv)

CSVImportLabelFirstLineIsHeader = First line contains header

CSVImportLabelFormat = Format

CSVImportLabelMappedToField = -> ''{0}''

CSVImportLabelProvidedValue = Mapped

CSVImportLabelSkipLines = Skip lines:

CSVImportLabelTarget = Type of data:

CSVImportSeparatorComma = Comma (,)

CSVImportSeparatorSemicolon = Semicolon (;)

CSVImportSeparatorTab = Tab

CSVImportWizardDescription = First choose target,\nthen assign fields by double-clicking into the column.

CSVImportWizardTitle = CSV Import

CellEditor_NotANumber = Not a valid number %s

ChartSeriesBenchmarkSuffix = \ (Benchmark)

ChartSeriesPickerAddBenchmark = Add benchmark...

ChartSeriesPickerAddItem = Add data series...

ChartSeriesPickerColor = Color...

ChartSeriesPickerDialogMsg = Name of view

ChartSeriesPickerLineStyle = Line Style

ChartSeriesPickerRemove = Remove

ChartSeriesPickerShowArea = Show Area

ChartSeriesPickerTitle = Pick data series

ClientEditorLabelChart = Chart

ClientEditorLabelClientMasterData = Client Master Data

ClientEditorLabelGeneralData = General Data

ClientEditorLabelHoldings = Holdings

ClientEditorLabelPerformance = Performance

ClientEditorLabelReports = Reports

ClientEditorLabelReturnsVolatility = Return / Volatility

ClientEditorPerformanceCalculation = Calculation

ColumnAbsolutePerformance = Abs.Perf.

ColumnAbsolutePerformancePercent = Abs.Perf. %

ColumnAbsolutePerformancePercent_Description = Absolute performance % = absolute performance / ( initial valuation + buy/inbound deliveries )\n\nThe absolute performance in percent is always limited to the reporting period, e.g. the purchase value is the valuation of the security position at the beginning of the reporting period.\n\nThe absolute performance in percent differs from the "capital gains (current holdings)" figure to that effect that dividends, taxes, and capital gains of sold securities are included.

ColumnAbsolutePerformancePercent_MenuLabel = Absolute Performance %

ColumnAbsolutePerformancePercent_Option = Abs.Perf. % {0}

ColumnAbsolutePerformance_Description = Absolute performance = market value + sell/outbound deliveries + dividends - initial valuation - buy/inbound deliveries\n\nThe absolute performance figure is always limited to the reporting period, e.g. the purchase value is the valuation of the security position at the beginning of the reporting period.\n\nThe absolute performance differs from the "capital gains (current holdings)" figure to that effect that dividends, taxes, and capital gains of sold securities are included.

ColumnAbsolutePerformance_MenuLabel = Absolute Performance

ColumnAbsolutePerformance_Option = Abs.Perf. {0}

ColumnAccount = Account

ColumnAccountFrom = From

ColumnAccountTo = To

ColumnActualPercent = Actual %

ColumnActualValue = Actual Value

ColumnActualValueBaseCurrency = Actual Value (Base Currency)

ColumnAmount = Amount

ColumnBalance = Balance

ColumnBaseCurrency = Base Currency

ColumnCapitalGains = Capital Gains (current holdings)

ColumnCapitalGainsPercent = Capital Gains % (current holdings)

ColumnCapitalGainsPercent_Description = Capital Gains % (current holdings) = Market Value / Purchase Value (FIFO)\n\nThe capital gains figure is always limited to the reporting period, e.g. the purchase value is either a security purchase within the reporting period or the valuation of the security at the beginning of the period.\n\nThe figure considers only holdings at the end of the reporting period.\n\nThe purchase value is calculated according to the FIFO principle (First In - First Out).

ColumnCapitalGainsPercent_Option = Capital Gains % {0}

ColumnCapitalGains_Description = Capital Gains (current holdings) = Purchase Value (FIFO) - Market Value\n\nThe capital gains figure is always limited to the reporting period, e.g. the purchase value is either a security purchase within the reporting period or the valuation of the security at the beginning of the period.\n\nThe figure considers only holdings at the end of the reporting period.\n\nThe purchase value is calculated according to the FIFO principle (First In - First Out).

ColumnCapitalGains_Option = Capital Gains {0}

ColumnChangeOnPrevious = \u0394

ColumnChangeOnPrevious_MenuLabel = Change on Previous Day

ColumnColor = Color

ColumnColumnLabel = Column Label

ColumnCreditNote = Credit Note

ColumnCurrency = Currency

ColumnCurrencyProvider = Provider

ColumnCurrentQuote = Quote (old)

ColumnCurrentShares = Shares (old)

ColumnDataSeries = Data Series

ColumnDate = Date

ColumnDateOfQuote = Date of quote

ColumnDaysHigh = Day's High

ColumnDaysLow = Day's Low

ColumnDebitNote = Debit Note

ColumnDeltaPercent = Delta %

ColumnDeltaShares = Delta Shares

ColumnDeltaValue = Delta Value

ColumnDesiredAllocation = Allocation

ColumnDesiredAllocation_Description = The allocation is used for rebalancing and determines the desired percentage of assets per category. \n\nThe allocation within a category must add up to 100% always.

ColumnDetails = Details

ColumnDividendPayment = Dividend

ColumnDividendPaymentCount = #Div

ColumnDividendPaymentCount_MenuLabel = Number of dividend payments

ColumnDividendPerShare = Dividend/share

ColumnDividendPeriodicity = Periodicity

ColumnDividendPeriodicity_Description = The periodicity of dividend payments is estimated based on the payments during the reporting period.

ColumnDividendSum = \u2211Div

ColumnDividendSum_MenuLabel = Sum of dividends

ColumnDividendTotalRateOfReturn = Div%

ColumnDividendTotalRateOfReturn_Description = dividend rate of return = sum of dividend payments / purchase value based on FIFO\n\nAttention: if shares are sold after a dividend payment then dividend payment is not reduced. Therefore the rate of return might be over estimated.

ColumnEntity = Entity

ColumnErrorMessages = Error Messages

ColumnExDate = Ex-Date

ColumnExchangeRate = Exchange Rate

ColumnFees = Fees

ColumnFees_Description = Paid fees for buy and sell transactions as well as inbound and outbound deliveries.

ColumnFieldType = Field Type

ColumnFix = Fix

ColumnForeignCurrencies = Forex

ColumnGrossValue = Gross Value

ColumnIRR = IRR

ColumnIRRPerformance = IRR Performance

ColumnIRRPerformanceOption = IRR {0}

ColumnIRR_MenuLabel = Internal rate of return

ColumnISIN = ISIN

ColumnIndex = Index

ColumnInterval = Interval

ColumnIssue = Issue

ColumnLable = Label

ColumnLastDividendPayment = last payment

ColumnLastDividendPayment_MenuLabel = Date of last dividend payment

ColumnLastTrade = Last Trade

ColumnLatest = Latest

ColumnLatestDate = Latest (Date)

ColumnLatestDate_MenuLabel = Date of latest quote

ColumnLatestHistoricalDate = Latest historical (Date)

ColumnLatestHistoricalDate_MenuLabel = Date of latest historical quote

ColumnLatestPrice = Latest Price

ColumnLatestTrade = Latest Trade

ColumnLatest_MenuLabel = Latest Quote

ColumnLevels = Levels

ColumnMarketValue = Market Value

ColumnMarketValueBaseCurrency = Market Value (Base Currency)

ColumnMaxDrawdown = MDD

ColumnMaxDrawdownDuration = Duration

ColumnMessage = Message

ColumnMonth = Month

ColumnName = Name

ColumnNetValue = Net Transaction Value

ColumnNote = Note 

ColumnOffsetAccount = Offset Account

ColumnPersonalDividendYield = Dividend yield

ColumnPersonalDividendYield_Description = Dividend yield = dividends / purchase price using FIFO method

ColumnPortfolio = Portfolio

ColumnPreviousClose = Previous Close

ColumnProfitLoss = Profit Loss

ColumnProfitLossBaseCurrency = Profit / Loss (Base Currency)

ColumnPurchasePrice = Purchase Price

ColumnPurchasePrice_Description = Purchase price of held shares calculated using the FIFO method.\nThe price does not include the transaction fees and taxes paid.

ColumnPurchaseValue = Purchase Value

ColumnPurchaseValueBaseCurrency = Purchase Value (Base Currency)

ColumnPurchaseValue_Description = Purchase value of held shares calculated using the FIFO method.\nThe purchase value includes the transaction fees paid.

ColumnQuote = Quote

ColumnQuoteChange = Change in Price

ColumnQuoteChange_Description = Percentage change of the quote within the given period\n\nNote: the percentage change is calculated excactly for the given period. If no quote exists for a particular day (for example a Sunday), then the next previous quote is used (for example from Friday).\n\nThis is the reason why the percentage change on a weekend is always 0% for the period "\u0394 1 day". For this scenario, add the column "Change on Previous Day" which calculates the change of the latest existing quote in relation to its previous day.

ColumnQuoteChange_Option = \u0394 {0}

ColumnReferenceAccount = Reference Account

ColumnRetired = inactive

ColumnSecurity = Security

ColumnSecurityExchange = Exchange

ColumnSecurityType = Type

ColumnShareInPercent = Share in %

ColumnShares = Shares

ColumnSharesOwned = Shares

ColumnSource = Source

ColumnStartDate = Start Date

ColumnStatus = Status

ColumnSubTotal = Sub-Total

ColumnSum = Sum

ColumnSymbol = Symbol

ColumnTTWROR_Option = TTWROR {0}

ColumnTWROR = TTWROR

ColumnTWROR_Description = True Time-Weighted Rate of Return

ColumnTargetValue = TARGET Value

ColumnTaxes = Taxes

ColumnTaxonomy = Taxonomy

ColumnTermCurrency = Term Currency

ColumnTicker = Ticker

ColumnTotal = Total

ColumnTransactionType = Type

ColumnUpdatedQuote = Quote (new)

ColumnUpdatedShares = Shares (new)

ColumnValue = Value

ColumnVolume = Volume

ColumnWKN = WKN

ColumnWeight = Weight

ColumnWeight_Description = The 'weight' indicates what percentage of a security is assigned to this category.

ColumnYear = Year

ConfigurationDelete = Delete view

ConfigurationDuplicate = Duplicate view

ConfigurationErrorIllegalCharacters = Name contains illegal characters

ConfigurationErrorMissingValue = Missing name

ConfigurationNew = New view

ConfigurationRename = Rename view

ConfigurationStandard = Standard

ConsumerPriceIndexMenuAdd = Add

ConsumerPriceIndexMenuDelete = Delete

DesktopAPIBrowserActionNotSupported = Java does not support opening a page in the web browser on this operating system

DesktopAPIErrorOpeningURL = Error opening browser with URL {0}

DesktopAPIIllegalURL = Illegal URL: {0}

DesktopAPIPlatformNotSupported = Java cannot open a web browser on this operating system

DialogConsistencyChecksTitle = Results of the consistency checks

DialogConssitencyChecksMessage = Resolve a reported issue by clicking into the last column and select one of the proposed fixes.\nRe-run the consistency check via the main menu.

DialogTaxonomyNamePrompt = Give the taxonomy a name

DialogTaxonomyNameTitle = Edit Taxonomy Name

DividendsDialogLabelPortfolioSharesHeld = {0} ({1} on {2})

DividendsDialogLabelSpecialDistribution = 0 (special distribution of funds)

DividendsDialogTitleShares = Number of shares for which the dividend payment occurred

EditWizardAttributesTitle = Additional Attributes

EditWizardLatestQuoteFeedTitle = Latest Quote

EditWizardMasterDataLinkNewCategory = <a>New Category</a>

EditWizardMasterDataMsgClassificationMissing = Select a classification from the drop-down list.

EditWizardMasterDataMsgDuplicateClassification = ''{0}'' is selected twice.

EditWizardMasterDataMsgWeightEqualsZero = Assignment weight must be greater than 0%.

EditWizardMasterDataMsgWeightNot100Percent = The weights of ''{0}'' add up {1}% which is more than 100%.

EditWizardMasterDataTitle = Security Master Data

EditWizardOptionSameAsHistoricalQuoteFeed = (same as historical quotes)

EditWizardQuoteFeedLabelFeedURL = Feed URL

EditWizardQuoteFeedMsgErrorMissingURL = Feed URL missing for ''{0}''

EditWizardQuoteFeedMsgErrorOrNoData = Error / No Data

EditWizardQuoteFeedMsgLoading = Loading...

EditWizardQuoteFeedTitle = Historical Quotes

ExportWizardAccountTransactions = Account Transactions

ExportWizardAllTransactionsAktienfreundeNet = aktienfreunde.net (all transactions and dividends)

ExportWizardDescription = Select items to export as CSV.\nFiles are stored with UTF-8 encoding.

ExportWizardErrorExporting = Error exporting data

ExportWizardHistoricalQuotes = Historical Quotes

ExportWizardMergedSecurityPrices = All historical Quotes

ExportWizardPortfolioTransactions = Portfolio Transactions

ExportWizardSecurities = Securities

ExportWizardSecurityMasterData = Master Data

ExportWizardSelectDirectory = Please select a directory to store CSV files

ExportWizardTitle = Export CSV

ExportWizardUnsupportedExport = Unknown export type {0} and item {1}

GroupLabelAttributes = Attributes 

GroupLabelDividends = Dividends

GroupLabelPerformance = Performance

ImportWizardPasteSourceDescription = Import historical quotes from the source code of a web page\n{0}

ImportWizardPasteSourceExplanation = <a href="http://www.onvista.de/suche.html?SEARCH_VALUE={0}&SELECTED_TOOL=ALL_TOOLS">Onvista</a>\n* On detail page, select "B\u00F6rsen" or "Kurs\u00FCbersicht"\n* Select "Kurshistorie - Einzelkursabfrage"\n* From the context menu, select "Show page source", copy and paste below\n\n<a href="http://www.finanzen.net/suchergebnis.asp?frmAktiensucheTextfeld={0}">Finanzen.net</a>\n* Select "Historisch"\n* From the context menu, select "Show page source", copy and paste below

ImportWizardPasteSourcePasteHere = Paste page source here...

ImportWizardPasteSourceTitle = Paste HTML Page Code

ImportWizardReviewDescription = Review the extract historical quotes

ImportWizardReviewTitle = Review extracted quotes

IntroLabelActions = Actions

IntroLabelHelp = Help

IntroLabelSamples = Samples

IntroNewFile = Create a new file

IntroNewFileText = Create a new portfolio file.

IntroOpenDaxSample = Open the DAX sample file

IntroOpenDaxSampleText = A sample file based on DAX investement\nplus industry classification.

IntroOpenFile = Open a file

IntroOpenFileText = Open a portolio XML file.

IntroOpenForum = Forum

IntroOpenForumText = Forum for help, suggestions and feedback.

IntroOpenSample = Open the Kommer sample file

IntroOpenSampleText = A sample file based on Gerd Kommer's\n(German) book "Die Buy-and-Hold Bibel".

IntroOpenWIKI = WIKI

IntroOpenWIKIText = Documentation, Frequently Asked Questions (FAQ), ...

IntroReadNews = New && Noteworthy

IntroReadNewsText = Read what's new in this version.

InvestmentPlanIntervalLabel = {0,choice,1#monthly|1<Every {0} months}

InvestmentPlanMenuCreate = New Plan...

InvestmentPlanMenuDelete = Delete Investment Plan

InvestmentPlanMenuGenerateTransactions = Generate Transactions

InvestmentPlanOptionDelivery = (Inbound Delivery)

InvestmentPlanTitleEditPlan = Edit Investment Plan

InvestmentPlanTitleNewPlan = New Investment Plan

JobLabelUpdateCPI = Update Consumer Price Indices

JobLabelUpdateQuotes = Update Quotes

JobLabelUpdateStackedLineChart = Updating the stacked-line chart

JobLabelUpdating = Updating stock quotes...

JobMsgCheckingForUpdates = Checking for application updates...

JobMsgErrorUpdatingIndices = Errors while updating price indices

JobMsgErrorUpdatingQuotes = Errors while updating quotes

JobMsgLoadingExchanges = Loading exchanges

JobMsgRunningConsistencyChecks = Running consistency checks

JobMsgSamplingHistoricalQuotes = Sampling historical quotes from exchange {0}

JobMsgUpdatingQuotesFor = Quotes: {0}

JurisdictionFilesDownloadExplanation = The normal Java runtime environment supports only a key length of up to 128 bits\ndue to export and import restrictions for strong encryption in some countries.\n\nThe Java Cryptography Extension (JCE) Unlimited Strength Jurisdiction Policy can\nbe downloaded from the Oracle Inc. web site:\n<a href="{0}">{0}</a>\n\nPlease consult your lawyer if you are unsure whether the installation of these\npolicy files is allowed in your country.\n\nThe JAR files from the ZIP download must be copied to this directory:\n{1}

JurisdictionFilesDownloadMessage = Your current Java installation does not support AES256.

JurisdictionFilesDownloadTitle = AES 256 not supported

LabelAbout = About Portfolio Performance

LabelAbsoluteChange = Absolute Change

LabelAbsoluteDelta = Delta (Total Sum - Invested Capital)

LabelAccounts = Accounts

LabelAccumulatedDividends = Dividends (accumulated)

LabelAccumulatedInterest = Interest (accumulated)

LabelAccumulatedTaxes = Taxes (accumulated)

LabelAggregation = Aggregation

LabelAggregationDaily = daily

LabelAllFiles = All Files

LabelAllSecurities = All Securities

LabelAssetChart = Asset Chart

LabelAvailableAttributes = Add new attribute

LabelColumns = Columns

LabelConsumerPriceIndex = Consumer Price Index

LabelConvertBuySellIntoDeliveryTransactions = Convert buy/sell transactions into inbound/outbound deliveries

LabelCopyToClipboard = Copy to Clipboard

LabelCurrencies = Currencies

LabelDashboard = Dashboard

LabelDataSeries = Data series

LabelDefaultReferenceAccountName = Reference account

LabelDividends = Dividends

LabelDividendsByMonthAndVehicle = Dividends / Month / Security

LabelDividendsPerMonth = Dividends / Month

LabelDoImport = Import

LabelDoNotImport = Do not import

LabelError = Error

LabelExchange = Exchange

LabelExport = Export ''{0}''

LabelFullClassification = Full Classification

LabelHeading = Heading

LabelHeatmap = Monthly returns in a heat map

LabelHistoricalReturnsAndVolatiltity = Historical Returns and Volatility

LabelIRR = Internal Rate of Return (IRR)

LabelIncludeUnassignedCategoryInCharts = Include 'Without Classification'

LabelInfo = Info

LabelInputValidationFailed = Input Error

LabelInterest = Interest

LabelInvestedCapital = Invested Capital

LabelInvestmentPlans = Investment Plans

LabelKeyIndicators = Key Indicators

LabelLanguage = Language

LabelLanguageAutomatic = Automatic

LabelLevelNameNumber = {0} (Level {1})

LabelLevelNumber = Level {0}

LabelMaxDrawdown = Maximum Drawdown

LabelMaxDrawdownDuration = Max Drawdown Duration

LabelNamePlusCopy = {0} (copy)

LabelNewClassification = New Classification

LabelNewFieldByType = New attribute with field type

LabelNewTaxonomy = New Taxonomy

LabelNoName = No Name

LabelNotAvailable = n/a

LabelOneOfX = (1 of {0})

LabelOrderByTaxonomy = Order by Classification

LabelPassword = Password

LabelPasswordRepeat = Repeat

LabelPeformanceTTWROR = Return (TTWROR)

LabelPerformanceCalculation = Performance Calculation

LabelPerformanceChart = Performance Chart

LabelPortfolioPerformance = Portfolio Performance

LabelPortfolioPerformanceFile = Portfolio Performance File

LabelPortfolios = Portfolios

LabelQuote = Quote

LabelQuoteFeed = Quote Feed

LabelQuoteFeedProvider = Provider

LabelRefresh = Check again

LabelReportInterval = Report Interval

LabelReportingAddPeriod = New...

LabelReportingDialogDays = days

LabelReportingDialogFrom = From

LabelReportingDialogLast = Last

LabelReportingDialogMonths = months

LabelReportingDialogSince = Since

LabelReportingDialogTradingDays = trading days

LabelReportingDialogUntil = until

LabelReportingDialogYear = Year

LabelReportingDialogYears = years

LabelReportingPeriod = Reporting period

LabelRiskIndicators = Risk Indicators

LabelSave = Save

LabelSaveAndNew = Save && New

LabelSearch = Search

LabelSecurities = Securities

LabelSecurityPerformance = Security Performance

LabelSecurityTransfer = Security transfer

LabelSemiVolatility = Semi-Volatility

LabelSettings = Settings

LabelStatementOfAssets = Statement of Assets

LabelStatementOfAssetsHistory = Statement of Assets - History

LabelStatementOfAssetsHoldings = Statement of Assets - Holdings

LabelTTWROR = True Time-Weighted Rate of Return

LabelTTWROROneDay = Last Day

LabelTaxonomies = Taxonomies

LabelTaxonomyTemplates = Templates

LabelTotalSum = Total

LabelTotalValuePercent = {0} tv

LabelTransactions = Transactions

LabelTransfer = Transfer

LabelTransferTo = transfer to

LabelTransferals = Transferals

LabelUnknownVersion = Unknown

LabelUnnamedXml = unnamed.xml

LabelUpdatesAvailable = Updates Available

<<<<<<< HEAD
LabelUseGrossDividends = Use gross dividends
=======
LabelUsingDashboardDefaultReportingPeriod = Dashboard reporting period
>>>>>>> f369b90f

LabelValueInboundDelivery = Value of Inbound Delivery

LabelValueOutboundDelivery = Value of Outbound Delivery

LabelViewPieChart = Pie chart

LabelViewReBalancing = Rebalancing

LabelViewStackedChart = Stacked chart

LabelViewTaxonomyDefinition = Definition of taxonomy

LabelViewTreeMap = Tree Map

LabelVolatility = Volatility

LabelWithoutClassification = Without Classification

LabelXDays = {0} days

MarkSecurityPageDescription = The selected items will be marked as stock indexes. Indexes have no currency.

MarkSecurityPageTitle = Mark securities a stock indexes

MenuAddAll = Add all

MenuChartAdjustRange = Adjust Range

MenuChartXScrollDown = Scroll left

MenuChartXScrollUp = Scroll right

MenuChartXZoomIn = Zoom out X axis

MenuChartXZoomOut = Zoom in X axis

MenuChartYScrollDown = Scroll down

MenuChartYScrollUp = Scroll up

MenuChartYZoomIn = Zoom in

MenuChartYZoomOut = Zoom out

MenuConfigureChart = Configure chart

MenuConfigureCurrentDashboard = Configure dashboard

MenuConfigureDashboards = Configure dashboards

MenuConvertToInboundDelivery = Convert to inbound delivery

MenuConvertToOutboundDelivery = Convert to outbound delivery

MenuCreateColumnConfig = New...

MenuDeleteDashboardColumn = Delete column

MenuDeleteWidget = Delete

MenuEditInvestmentPlan = Edit investment plan...

MenuEditTransaction = Edit transaction...

MenuExportChartData = Export chart data

MenuExportData = Export data as CSV

MenuExportDiagram = Save diagram

MenuLabelSetAsStartPage = Set as start page

MenuMoveDown = Move down

MenuMoveUp = Move up

MenuNewDashboardColumn = New column

MenuNewReportingPeriod = New...

MenuNewWidget = New Widget

MenuOpenSecurityOnSite = Open in browser

MenuRemoveAll = Remove all

MenuRenameDashboard = Rename dashboard

MenuRenameLabel = Edit label...

MenuReportingPeriodDelete = Delete

MenuReportingPeriodManage = Manage...

MenuResetChartSeries = Reset data series

MenuResetColumns = Reset columns

MenuSaveChart = Save chart configuration

MenuSaveColumns = Save column configuration

MenuSelectBenchmarkDataSeries = Select benchmark

MenuSelectDataSeries = Select data series

MenuSettingsNew = New...

MenuShowHideColumns = Show or hide columns

MenuTaxonomyAssignmentRemove = Remove

MenuTaxonomyClassificationCreate = Add new classification

MenuTaxonomyClassificationDelete = Delete

MenuTaxonomyColorCascadeToChildren = Cascade color to children

MenuTaxonomyColorEdit = Edit...

MenuTaxonomyColorRandomPalette = Random palette to children

MenuTaxonomyCopy = Copy taxonomy

MenuTaxonomyCreate = New...

MenuTaxonomyDelete = Delete taxonomy

MenuTaxonomyMakeAssignment = Assign

MenuTaxonomyRename = Rename taxonomy

MenuTaxonomySortByName = Name

MenuTaxonomySortByTypName = Type, Name

MenuTaxonomySortTreeBy = Sort by...

MenuTaxonomyWeightFix = Fix weights

MenuTransactionDelete = Delete

MenuUseDashboardDefaultReportingPeriod = Use reporting period of dashboard

MessageDialogProviderAnswerKeep = Keep

MessageDialogProviderAnswerReplace = Delete

MessageDialogProviderChanged = Reload historical quotes?

MessageDialogProviderChangedText = The quote provider and/or the currency has changed.\n\nWhat do you want to do with the existing historical quotes?

MsgAccountFromMissing = Source account is missing

MsgAccountMustBeDifferent = Source and target accounts must differ

MsgAccountToMissing = Target account is missing

MsgCannotRestartBecauseOfOpenDialog = Restarting currently not possible because of other open dialogs.

MsgConfirmInstall = A new version ''{0}'' is available. Do you want to update?

MsgDateIsInTheFuture = Attention: The date of this transaction is in the future.

MsgDeletionNotPossible = Deletion not possible

MsgDeletionNotPossibleDetail = {0} has associated transactions.\nIt is needed to calculate historical performance.

MsgDialogInputRequired = Input required for ''{0}''

MsgDialogNotAValidISIN = Invalid ISIN: {0}

MsgEmbeddedBrowserError = Unable to create embedded browser to display charts\n\n* Are you running the latest version of your browser?\n* On Linux one has to install the packet 'libwebkitgtk-1.0-0'\n\nThe error message\n  "No more handles [Unknown Mozilla path (MOZILLA_FIVE_HOME not set)]"\nindicates that libwebkitgtk has to be installed. On Ubuntu 14.4, run\n  sudo apt-get install libwebkitgtk-1.0-0\n\n\nDetails:\n{0}

MsgErrorConvertedAmount = Calculation error: Converted amount cannot result from amount and exchange rate

MsgErrorExchangeMissing = Exchange is missing for ''{0}''

MsgErrorNotAValidDate = Not a valid date: ''{0}''

MsgErrorOpeningFile = Unable to open file: {0}

MsgErrorSavingIniFile = Error saving ini file: {0}

MsgErrorUpdating = Error on updating

MsgIncorrectConvertedSubTotal = Converted sub-total is incorrect

MsgIncorrectSubTotal = Sub-total is incorrect

MsgIncorrectTotal = Total sum is incorrect\nExpected value: {0}

MsgInfoChangingCurrencyNotPossible = This security has already transactions recorded.\nIt is not possible to change the currency anymore.

MsgLoadingFile = Loading {0} 

MsgMissingAccount = Account is missing

MsgMissingPortfolio = Portfolio is missing

MsgMissingReferenceAccount = Reference account of portfolio missing

MsgMissingSecurity = Security is missing

MsgNoFileOpen = No File

MsgNoFileOpenText = Open or create a Portfolio Performance file first.

MsgNoIssuesFound = No issues found.

MsgNoProfileFound = No installation profile found. Running from IDE?

MsgNoUpdatesAvailable = No updates available.

MsgOpenFile = Open {0}

MsgPasswordMinCharacters = Password must have a minimum length of 6 charaters.

MsgPasswordNotIdentical = Given passwords are not identical.

MsgPortfolioFromMissing = Source portfolio is missing

MsgPortfolioMustBeDifferent = Source and target portfolio must differ

MsgPortfolioToMissing = Target portfolio is missing

MsgPreviousStockSplit = Please note: there is stock split of {0} recorded on {1} for this security. You have to manually convert shares for this transaction.

MsgRestartRequired = The update completed successfully.\nRestart the application for the changes to take effect.

MsgUpdateNewInVersionX = New in Version {0}

MsgUpdateRequiresLatestJavaVersion = This version requiers a newer version of the Java runtime environment.\n\nThe Java runtime environment can be downloaded here: http://java.com/download/\n\nIf you do not update the Java runtime environment, Portfolio Performance will not\nstart anymore. If you update the Java first, then this message will disappear.

MsgUpdatingExchangeRates = Updating exchanges rates for {0}

NewFileWizardAccountDescription = Additional accounts can be used for other funds.

NewFileWizardAccountTitle = Create additional accounts

NewFileWizardAddAll = Add all

NewFileWizardButtonAdd = Add

NewFileWizardPortfolioDescription = Buy and sell transactions of instruments are managed\nvia portfolios and accounts.

NewFileWizardPortfolioTitle = Create portfolios and reference accounts

NewFileWizardSecurityDescription = Maintain securities in order to track buy and sell operations.\nCustom securities can be added later as well.

NewFileWizardSecurityTitle = Add instruments

NewFileWizardTaxonomyDescription = Add taxonomies to analyze the portfolio along various dimensions\nusing pie charts, tree map, and stacked-line charts.

NewFileWizardTaxonomyTitle = Add Taxonomies

PDFImportDebugTextExtraction = Debug: Extract text from PDF

PDFImportFilterName = PDF document (*.pdf)

PDFImportWizardDescription = The transactions below will be added to your file.\nUse the context menu to remove transactions.

PDFImportWizardMsgExtracting = Extracting transactions from PDF files...

PDFImportWizardTitle = Import transactions from PDF files

PageDescriptionSelectSecurity = Select the security. The extracted prices will be added to this security.

PageTitleSelectSecurity = Select security

PerformanceChartLabelCPI = Consumer Price Index

PerformanceChartLabelEntirePortfolio = Entire portfolio

PerformanceHeatmapToolTip = Monthly rate of return displayed as heatmap\n\nTo calculate the montly rate of return, the true-time weighted rate of return (TTWROR) is used.\n\nThe rate of return is always calculated for the full month - even if the reporting interval ends or starts in the middle of a month.

PerformanceTabAssetsAtEnd = Assets at End

PerformanceTabAssetsAtStart = Assets at Start

PerformanceTabCalculation = Calculation

PerformanceTabEarnings = Earnings

PerformanceTabEarningsByAccount = Earnings by Account

PerformanceTabOverview = Overview

PortfolioFilterRetiredPortfolios = Hide inactive portfolios

PortfolioMenuActivate = Activate portfolio

PortfolioMenuAdd = Add portfolio

PortfolioMenuDeactivate = Deactivate portfolio

PortfolioMenuDelete = Delete portfolio

PrefCheckOnStartup = &Check for updates on start

PrefCreateBackupBeforeSaving = Automatically create a backup copy before saving a file (*.backup.xml)

PrefDescriptionProxy = The proxy server is used to download quotes, exchange rates, and consumer price indices as well as check for online updates.\n\nIf the field "Proxy Host" is empty, no proxy server is used.\n\nIn case authentication is needed, please check the FAQ.\n

PrefLabelNote = Note

PrefLabelProxyHost = Proxy Host

PrefLabelProxyPort = Proxy Port

PrefLabelUseIndirectQuotation = Use indirect quotation for exchange rates

PrefMsgConfigureUpdates = Configure where to check for updates.

PrefMsgLanguageConfig = To change the language, a restart is required.

PrefNoteIndirectQuotation = Quotes using a country's home currency as the price currency\n(for example, EUR 0.9009 = USD 1.00 in the Eurozone) are known\nas direct quotation or price quotation (from that country's\nperspective) and are used by most countries.\n\nQuotes using a country's home currency as the unit currency\n(for example, USD 1.11 = EUR 1.00 in the Eurozone) are known\nas indirect quotation or quantity quotation and are used in\nBritish newspapers and are also common in Australia, New\nZealand and the Eurozone.\n\nSource: https://en.wikipedia.org/wiki/Exchange_rate

PrefTitle = Updates

PrefTitleGeneral = Backup

PrefTitleLanguage = Language

PrefTitlePresentation = Presentation

PrefTitleProxy = Proxy

PrefUpdateSite = &Update URL:

SecurityFilter = Filter securities based on the shares held

SecurityFilterSharesHeldEqualZero = Shares held = 0

SecurityFilterSharesHeldGreaterZero = Shares held > 0

SecurityListFilter = Filter securities

SecurityListFilterHideInactive = Hide inactive securities

SecurityMenuAddNewSecurity = Add new investment instrument

SecurityMenuAddNewSecurityDescription = Search Yahoo Finance by ticker symbol, ISIN, or name\n(using your web browser might find more).

SecurityMenuAddPrice = Add

SecurityMenuBuy = Buy...

SecurityMenuConfigureOnlineUpdate = Configure online update...

SecurityMenuCreateManually = Create manually...

SecurityMenuDeleteAllPrices = Delete All

SecurityMenuDeletePrice = Delete

SecurityMenuDeleteSecurity = Delete Security

SecurityMenuDividends = Dividends...

SecurityMenuEditSecurity = Edit...

SecurityMenuExportCSV = Export to CSV file...

SecurityMenuImportCSV = Import from CSV file...

SecurityMenuImportHTML = Import HTML table...

SecurityMenuNewSecurity = Create new instrument...

SecurityMenuQuotes = Quotes

SecurityMenuRemoveFromWatchlist = Remove from ''{0}''

SecurityMenuSearchYahoo = Search Yahoo Finance...

SecurityMenuSell = Sell...

SecurityMenuStockSplit = Stock split...

SecurityMenuTransfer = Transfer...

SecurityMenuUpdateQuotes = Update quotes online

SecurityTabChart = Chart

SecurityTabChart10Y = 10

SecurityTabChart1M = 1M

SecurityTabChart1Y = 1Y

SecurityTabChart2M = 2M

SecurityTabChart2Y = 2Y

SecurityTabChart3Y = 3Y

SecurityTabChart5Y = 5Y

SecurityTabChart6M = 6M

SecurityTabChartAll = A

SecurityTabEvents = Events

SecurityTabHistoricalQuotes = Historical Quotes

SecurityTabTransactions = Transactions

SplitWizardDefinitionDescription = Define for which instrument, at which date (ex-date) and at which ratio\n(for example 2 new for 1 existing share) the stock is split.

SplitWizardDefinitionTitle = Stock Split

SplitWizardErrorNewAndOldMustNotBeEqual = Split retio (new for old) is identical.

SplitWizardLabelNewForOld = for

SplitWizardLabelSplit = Split

SplitWizardLabelUpdateQuotes = Do convert historical quotes

SplitWizardLabelUpdateTransactions = Do convert transactions

SplitWizardReviewQuotesDescription = Check the conversion of the historical quotes.

SplitWizardReviewQuotesTitle = Preview Historical Quotes

SplitWizardReviewTransactionsDescription = Check the conversion of the transactions.

SplitWizardReviewTransactionsTitle = Preview Transactions

SystemMenuCheckForUpdates = Check for Updates ...

TabAccountBalanceChart = Account Balance Chart

TabTransactions = Transactions

TitlePasswordDialog = Assign password

TooltipMaxDrawdown = The Maximum Drawdown is the maximum peak to valley loss in a given period.\n\n{0} to {1}

TooltipMaxDrawdownDuration = The Max Drawdown Duration is the worst (the maximum/longest) amount of time an investment has seen between peaks (equity highs).

TooltipMaxDrawdownDurationEndOfPeriod = Since {0} (until end of reporting period {1})

TooltipMaxDrawdownDurationFromXtoY = {0} to {1}

TooltipMaxDurationLowToHigh = Longest recovery time (duration from a low to a peak): {0} days. 

TooltipQuoteAtDate = {0} at {1}

TooltipSemiVolatility = Semi-volatility only looks at the negative fluctuations of an asset.\n\nIf the negative and postive fluctuations are equal, then the following holds\n\nVolatility (v) = Semi-volatility (s) * \u221A2\n\nIf the current data set is evenly distributed, then the semi-volatiltity is\n\n  s = v \u00F7 \u221A2 = {2} \u00F7 \u221A2 = {0}\n\nCompare that with the actual semi-volatility\n\n  {0} {1} {3}\n  evenly disributed {1} actual semi-volatility\n\n\nThe semi-volatility is calculated using the "accumulated" data series. Therefore performance-neutral transactions have no impact. Weekends and public holidays are ignored (for example Easter and Christmas days).

TooltipVolatility = Volatility is a measure for variation of price of a financial instrument over time.\n\nThe volatility is calculated using the "accumulated" data series. Therefore performance-neutral transactions have no impact. Weekends and public holidays are ignored (for example Easter and Christmas days).

WatchlistDelete = Delete Watchlist

WatchlistEditDialog = Edit Watchlist Name

WatchlistEditDialogMsg = Give the watchlist a name

WatchlistNewLabel = New Watchlist

WatchlistRename = Rename Watchlist<|MERGE_RESOLUTION|>--- conflicted
+++ resolved
@@ -807,11 +807,9 @@
 
 LabelUpdatesAvailable = Updates Available
 
-<<<<<<< HEAD
 LabelUseGrossDividends = Use gross dividends
-=======
+
 LabelUsingDashboardDefaultReportingPeriod = Dashboard reporting period
->>>>>>> f369b90f
 
 LabelValueInboundDelivery = Value of Inbound Delivery
 
