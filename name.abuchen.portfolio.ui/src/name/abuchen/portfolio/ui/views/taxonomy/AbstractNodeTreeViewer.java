--- conflicted
+++ resolved
@@ -380,7 +380,6 @@
 
     protected void addAdditionalColumns(ShowHideColumnHelper support)
     {
-<<<<<<< HEAD
         Column column = new Column("exchangeRate", Messages.ColumnExchangeRate, SWT.RIGHT, 80); //$NON-NLS-1$
         column.setGroupLabel(Messages.ColumnForeignCurrencies);
         column.setLabelProvider(new ColumnLabelProvider()
@@ -441,27 +440,17 @@
         });
         support.addColumn(column);
 
-        for (final AttributeType attribute : AttributeTypes.available(Security.class))
-        {
-            column = new AttributeColumn(attribute);
-            column.setVisible(false);
-            column.setSorter(null);
-            column.getEditingSupport().addListener(this);
-            support.addColumn(column);
-        }
-=======
         getModel().getClient() //
                         .getSettings() //
                         .getAttributeTypes() //
                         .filter(a -> a.supports(Security.class)) //
                         .forEach(attribute -> {
-                            Column column = new AttributeColumn(attribute);
-                            column.setVisible(false);
-                            column.setSorter(null);
-                            column.getEditingSupport().addListener(this);
-                            support.addColumn(column);
+                            Column col = new AttributeColumn(attribute);
+                            col.setVisible(false);
+                            col.setSorter(null);
+                            col.getEditingSupport().addListener(this);
+                            support.addColumn(col);
                         });
->>>>>>> f9b8a140
     }
 
     private void expandNodes()
