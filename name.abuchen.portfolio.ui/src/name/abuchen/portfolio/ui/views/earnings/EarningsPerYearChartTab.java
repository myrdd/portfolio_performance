package name.abuchen.portfolio.ui.views.earnings;

import java.time.LocalDate;
import java.util.List;
import java.util.stream.Collectors;

import org.eclipse.jface.layout.GridDataFactory;
import org.eclipse.jface.layout.GridLayoutFactory;
import org.eclipse.swt.SWT;
import org.eclipse.swt.graphics.Color;
import org.eclipse.swt.widgets.Composite;
import org.eclipse.swt.widgets.Display;
import org.eclipse.swt.widgets.Label;
import org.swtchart.Chart;
import org.swtchart.IBarSeries;
import org.swtchart.ISeries.SeriesType;

import name.abuchen.portfolio.money.Values;
import name.abuchen.portfolio.ui.Messages;
import name.abuchen.portfolio.ui.util.Colors;
import name.abuchen.portfolio.ui.util.chart.TimelineChartToolTip;
import name.abuchen.portfolio.ui.views.earnings.EarningsViewModel.Line;
import name.abuchen.portfolio.util.TextUtil;

public class EarningsPerYearChartTab extends AbstractChartTab
{
    private class DividendPerYearToolTip extends TimelineChartToolTip
    {
        private EarningsViewModel model;

        public DividendPerYearToolTip(Chart chart, EarningsViewModel model)
        {
            super(chart);

            this.model = model;
        }

        @Override
        protected void createComposite(Composite parent)
        {
            final int year = (Integer) getFocusedObject();
            int totalNoOfMonths = model.getNoOfMonths();

            Color barColor = Colors.DARK_BLUE;

            IBarSeries barSeries = (IBarSeries) getChart().getSeriesSet().getSeries()[0];
            if (barSeries.isStackEnabled())
            {
                barSeries = (IBarSeries) getChart().getSeriesSet().getSeries()[year];
                barColor = barSeries.getBarColor();
            }

            List<Line> lines = model.getLines().stream() //
                            .filter(line -> {
                                for (int index = year * 12; index < (year + 1) * 12
                                                && index < totalNoOfMonths; index += 1)
                                    if (line.getValue(index) != 0L)
                                        return true;
                                return false;
                            })
                            .sorted((l1, l2) -> l1.getVehicle().getName()
                                            .compareToIgnoreCase(l2.getVehicle().getName()))
                            .collect(Collectors.toList());

            final Composite container = new Composite(parent, SWT.NONE);
            container.setBackgroundMode(SWT.INHERIT_FORCE);
            GridLayoutFactory.swtDefaults().numColumns(2).applyTo(container);

            Color foregroundColor = Display.getDefault().getSystemColor(SWT.COLOR_BLACK);
            container.setForeground(foregroundColor);
            container.setBackground(Colors.INFO_TOOLTIP_BACKGROUND);

            Label topLeft = new Label(container, SWT.NONE);
            topLeft.setForeground(foregroundColor);
            topLeft.setText(Messages.ColumnSecurity);

            Label label = new Label(container, SWT.CENTER);
            label.setBackground(barColor);
            label.setForeground(Colors.getTextColor(barSeries.getBarColor()));
            label.setText(TextUtil.pad(String.valueOf(model.getStartYear() + year)));
            GridDataFactory.fillDefaults().align(SWT.FILL, SWT.FILL).applyTo(label);

            lines.forEach(line -> {
                Label l = new Label(container, SWT.NONE);
                l.setForeground(foregroundColor);
                l.setText(TextUtil.tooltip(line.getVehicle().getName()));

                long value = 0;
                for (int m = year * 12; m < (year + 1) * 12 && m < totalNoOfMonths; m += 1)
                    value += line.getValue(m);

                l = new Label(container, SWT.RIGHT);
                l.setForeground(foregroundColor);
                l.setText(TextUtil.pad(Values.Amount.format(value)));
                GridDataFactory.fillDefaults().align(SWT.END, SWT.FILL).applyTo(l);
            });

<<<<<<< HEAD
            Label l = new Label(container, SWT.NONE);
            l.setForeground(foregroundColor);
            l.setText(Messages.ColumnSum);
=======
            if (model.usesConsolidateRetired())
            {
                Label lSumRetired = new Label(container, SWT.NONE);
                lSumRetired.setText(Messages.LabelEarningsConsolidateRetired);

                long value = 0;
                for (int m = year * 12; m < (year + 1) * 12 && m < totalNoOfMonths; m += 1)
                    value += model.getSumRetired().getValue(m);

                ColoredLabel cl = new ColoredLabel(container, SWT.RIGHT);
                cl.setText(Values.Amount.format(value));
                GridDataFactory.fillDefaults().align(SWT.FILL, SWT.FILL).applyTo(cl);
            }

            Label lSum = new Label(container, SWT.NONE);
            lSum.setText(Messages.ColumnSum);
>>>>>>> 66bdee77

            long value = 0;
            for (int m = year * 12; m < (year + 1) * 12 && m < totalNoOfMonths; m += 1)
                value += model.getSum().getValue(m);

            l = new Label(container, SWT.RIGHT);
            l.setBackground(barSeries.getBarColor());
            l.setForeground(Colors.getTextColor(barSeries.getBarColor()));
            l.setText(TextUtil.pad(Values.Amount.format(value)));
        }
    }

    @Override
    public String getLabel()
    {
        return Messages.LabelEarningsPerYear;
    }

    @Override
    protected void attachTooltipTo(Chart chart)
    {
        DividendPerYearToolTip toolTip = new DividendPerYearToolTip(chart, model);
        toolTip.enableCategory(true);
    }

    private void updateCategorySeries()
    {
        int startYear = model.getStartYear();
        String[] labels = new String[LocalDate.now().getYear() - startYear + 1];
        for (int ii = 0; ii < labels.length; ii++)
            labels[ii] = String.valueOf(startYear + ii);
        getChart().getAxisSet().getXAxis(0).setCategorySeries(labels);
    }

    @Override
    protected void createSeries()
    {
        updateCategorySeries();

        int startYear = model.getStartYear();

        double[] series = new double[LocalDate.now().getYear() - startYear + 1];

        boolean hasNegativeNumber = false;

        for (int index = 0; index < model.getNoOfMonths(); index += 12)
        {
            int year = (index / 12);

            long total = 0;

            int months = Math.min(12, model.getNoOfMonths() - index);
            for (int ii = 0; ii < months; ii++)
                total += model.getSum().getValue(index + ii);

            series[year] = total / Values.Amount.divider();

            if (total < 0L)
                hasNegativeNumber = true;
        }

        if (hasNegativeNumber)
        {
            IBarSeries barSeries = (IBarSeries) getChart().getSeriesSet().createSeries(SeriesType.BAR, getLabel());
            barSeries.setYSeries(series);
            barSeries.setBarColor(Colors.DARK_BLUE);
        }
        else
        {
            for (int i = 0; i < series.length; i++)
            {
                int year = model.getStartYear() + i;
                IBarSeries barSeries = (IBarSeries) getChart().getSeriesSet().createSeries(SeriesType.BAR,
                                String.valueOf(year));

                double[] seriesX = new double[LocalDate.now().getYear() - startYear + 1];
                seriesX[i] = series[i];

                barSeries.setYSeries(seriesX);

                barSeries.setBarColor(getColor(year));
                barSeries.setBarPadding(25);
                barSeries.enableStack(true);
            }
        }
    }
}<|MERGE_RESOLUTION|>--- conflicted
+++ resolved
@@ -95,34 +95,31 @@
                 GridDataFactory.fillDefaults().align(SWT.END, SWT.FILL).applyTo(l);
             });
 
-<<<<<<< HEAD
-            Label l = new Label(container, SWT.NONE);
-            l.setForeground(foregroundColor);
-            l.setText(Messages.ColumnSum);
-=======
             if (model.usesConsolidateRetired())
             {
                 Label lSumRetired = new Label(container, SWT.NONE);
+                lSumRetired.setForeground(foregroundColor);
                 lSumRetired.setText(Messages.LabelEarningsConsolidateRetired);
 
                 long value = 0;
                 for (int m = year * 12; m < (year + 1) * 12 && m < totalNoOfMonths; m += 1)
                     value += model.getSumRetired().getValue(m);
 
-                ColoredLabel cl = new ColoredLabel(container, SWT.RIGHT);
-                cl.setText(Values.Amount.format(value));
-                GridDataFactory.fillDefaults().align(SWT.FILL, SWT.FILL).applyTo(cl);
+                Label cl = new Label(container, SWT.RIGHT);
+                cl.setForeground(foregroundColor);
+                cl.setText(TextUtil.pad(Values.Amount.format(value)));
+                GridDataFactory.fillDefaults().align(SWT.END, SWT.FILL).applyTo(cl);
             }
 
             Label lSum = new Label(container, SWT.NONE);
+            lSum.setForeground(foregroundColor);
             lSum.setText(Messages.ColumnSum);
->>>>>>> 66bdee77
 
             long value = 0;
             for (int m = year * 12; m < (year + 1) * 12 && m < totalNoOfMonths; m += 1)
                 value += model.getSum().getValue(m);
 
-            l = new Label(container, SWT.RIGHT);
+            Label l = new Label(container, SWT.RIGHT);
             l.setBackground(barSeries.getBarColor());
             l.setForeground(Colors.getTextColor(barSeries.getBarColor()));
             l.setText(TextUtil.pad(Values.Amount.format(value)));
