package name.abuchen.portfolio.ui.views.dataseries;

import java.util.ArrayList;
import java.util.Collections;
import java.util.HashMap;
import java.util.List;
import java.util.Map;
import java.util.ResourceBundle;

import org.eclipse.jface.action.Action;
import org.eclipse.jface.action.IMenuManager;
import org.eclipse.jface.action.MenuManager;
import org.eclipse.jface.action.Separator;
import org.eclipse.jface.resource.ImageDescriptor;
import org.eclipse.jface.resource.JFaceResources;
import org.eclipse.jface.resource.LocalResourceManager;
import org.eclipse.jface.viewers.ISelection;
import org.eclipse.jface.viewers.ISelectionChangedListener;
import org.eclipse.jface.viewers.ISelectionProvider;
import org.eclipse.jface.viewers.SelectionChangedEvent;
import org.eclipse.jface.viewers.StructuredSelection;
import org.eclipse.swt.SWT;
import org.eclipse.swt.events.MouseListener;
import org.eclipse.swt.graphics.Color;
import org.eclipse.swt.graphics.GC;
import org.eclipse.swt.graphics.Image;
import org.eclipse.swt.graphics.Point;
import org.eclipse.swt.graphics.RGB;
import org.eclipse.swt.graphics.Rectangle;
import org.eclipse.swt.widgets.Canvas;
import org.eclipse.swt.widgets.ColorDialog;
import org.eclipse.swt.widgets.Composite;
import org.eclipse.swt.widgets.Control;
import org.eclipse.swt.widgets.Display;
import org.eclipse.swt.widgets.Event;
import org.eclipse.swt.widgets.Layout;
import org.eclipse.swt.widgets.Listener;
import org.eclipse.swt.widgets.Menu;
import org.eclipse.ui.forms.events.HyperlinkAdapter;
import org.eclipse.ui.forms.events.HyperlinkEvent;
import org.eclipse.ui.forms.widgets.ImageHyperlink;
import org.swtchart.LineStyle;

import name.abuchen.portfolio.ui.Images;
import name.abuchen.portfolio.ui.Messages;
import name.abuchen.portfolio.ui.util.SimpleAction;

/**
 * A legend for charts to configure data series, e.g. color, area fill, and line
 * type.
 */
public class DataSeriesChartLegend extends Composite implements ISelectionProvider
{
    private final DataSeriesConfigurator configurator;
    private final LocalResourceManager resources;

<<<<<<< HEAD
    /**
     * Constructor.
     * 
     * @param parent
     *            the parent composite
     * @param configurator
     *            the chart configurator
     */
=======
    private final List<ISelectionChangedListener> listeners = new ArrayList<>();

>>>>>>> 05a9beec
    public DataSeriesChartLegend(Composite parent, DataSeriesConfigurator configurator)
    {
        super(parent, SWT.NONE);

        this.configurator = configurator;
        this.resources = new LocalResourceManager(JFaceResources.getResources(), parent);

        setBackground(Display.getDefault().getSystemColor(SWT.COLOR_WHITE));

        setLayout(new RowPlusChevronLayout(this));

        for (DataSeries series : configurator.getSelectedDataSeries())
        {
            PaintItem item = new PaintItem(this, series);
            item.addMouseListener(MouseListener.mouseUpAdapter(e -> listeners.forEach(l -> l
                            .selectionChanged(new SelectionChangedEvent(this, new StructuredSelection(series))))));
        }

        this.configurator.addListener(this::onUpdate);
    }

    private void onUpdate()
    {
        for (Control child : getChildren())
            if (child instanceof PaintItem)
                child.dispose();

        for (DataSeries series : configurator.getSelectedDataSeries())
        {
            PaintItem item = new PaintItem(this, series);
            item.addMouseListener(MouseListener.mouseUpAdapter(e -> listeners.forEach(l -> l
                            .selectionChanged(new SelectionChangedEvent(this, new StructuredSelection(series))))));
        }

        layout();
        getParent().layout();
    }

    @Override
    public void addSelectionChangedListener(ISelectionChangedListener listener)
    {
        this.listeners.add(listener);
    }

    @Override
    public void removeSelectionChangedListener(ISelectionChangedListener listener)
    {
        this.listeners.remove(listener);
    }

    @Override
    public ISelection getSelection()
    {
        throw new UnsupportedOperationException();
    }

    @Override
    public void setSelection(ISelection selection)
    {
        throw new UnsupportedOperationException();
    }

    private static final class PaintItem extends Canvas implements Listener // NOSONAR
    {
        private static final ResourceBundle LABELS = ResourceBundle.getBundle("name.abuchen.portfolio.ui.views.labels"); //$NON-NLS-1$

        private final DataSeries series;

        private PaintItem(Composite parent, DataSeries series)
        {
            super(parent, SWT.NONE);

            this.series = series;

            setBackground(parent.getDisplay().getSystemColor(SWT.COLOR_WHITE));

            addListener(SWT.Paint, this);
            addListener(SWT.Resize, this);

            MenuManager menuManager = new MenuManager();
            menuManager.setRemoveAllWhenShown(true);
            menuManager.addMenuListener(this::seriesMenuAboutToShow);
            setMenu(menuManager.createContextMenu(this));
        }

        @Override
        public void handleEvent(Event event)
        {
            switch (event.type)
            {
                case SWT.Paint:
                    paintControl(event);
                    break;
                case SWT.Resize:
                    redraw();
                    break;
                default:
                    break;
            }
        }

        private Color getColor()
        {
            DataSeriesChartLegend legend = (DataSeriesChartLegend) getParent();
            return legend.resources.createColor(series.getColor());
        }

        private void paintControl(Event e)
        {
            Color oldForeground = e.gc.getForeground();
            Color oldBackground = e.gc.getBackground();

            Point size = getSize();
            Rectangle r = new Rectangle(0, 0, size.y, size.y);
            GC gc = e.gc;

            gc.setBackground(getColor());
            gc.fillRectangle(r.x, r.y, r.width, r.height);

            gc.setForeground(Display.getCurrent().getSystemColor(SWT.COLOR_BLACK));
            gc.drawRectangle(r.x, r.y, r.width - 1, r.height - 1);

            String text = series.getLabel();

            e.gc.setForeground(Display.getCurrent().getSystemColor(SWT.COLOR_BLACK));
            e.gc.drawString(text, size.y + 2, 1, true);

            e.gc.setForeground(oldForeground);
            e.gc.setBackground(oldBackground);
        }

        @Override
        public Point computeSize(int wHint, int hHint, boolean changed)
        {
            String text = series.getLabel();

            GC gc = new GC(this);
            Point extentText = gc.stringExtent(text);
            gc.dispose();

            return new Point(extentText.x + extentText.y + 12, extentText.y + 2);
        }

        private void seriesMenuAboutToShow(IMenuManager manager) // NOSONAR
        {
            DataSeriesConfigurator configurator = ((DataSeriesChartLegend) getParent()).configurator;

            manager.add(new Action(Messages.ChartSeriesPickerColor)
            {
                @Override
                public void run()
                {
                    ColorDialog colorDialog = new ColorDialog(Display.getDefault().getActiveShell());
                    colorDialog.setRGB(series.getColor());
                    RGB newColor = colorDialog.open();
                    if (newColor != null)
                    {
                        series.setColor(newColor);
                        configurator.fireUpdate();
                    }
                }
            });

            if (series.isLineChart())
            {
                MenuManager lineStyle = new MenuManager(Messages.ChartSeriesPickerLineStyle);
                for (final LineStyle style : LineStyle.values())
                {
                    if (style == LineStyle.NONE)
                        continue;

                    Action action = new SimpleAction(LABELS.getString("lineStyle." + style.name()), a -> { //$NON-NLS-1$
                        series.setLineStyle(style);
                        configurator.fireUpdate();
                    });
                    action.setChecked(style == series.getLineStyle());
                    lineStyle.add(action);
                }
                manager.add(lineStyle);

                Action actionShowArea = new SimpleAction(Messages.ChartSeriesPickerShowArea, a -> {
                    series.setShowArea(!series.isShowArea());
                    configurator.fireUpdate();
                });
                actionShowArea.setChecked(series.isShowArea());
                manager.add(actionShowArea);
            }

            if (configurator.getSelectedDataSeries().size() > 1)
            {
                manager.add(new Separator());

                MenuManager position = new MenuManager(Messages.ChartMenuPosition);
                manager.add(position);

                int index = configurator.getSelectedDataSeries().indexOf(series);

                if (index > 0)
                {
                    position.add(new SimpleAction(Messages.ChartBringForward, a -> {
                        Collections.swap(configurator.getSelectedDataSeries(), index, index - 1);
                        configurator.fireUpdate();
                    }));

                    position.add(new SimpleAction(Messages.ChartBringToFront, a -> {
                        DataSeries s = configurator.getSelectedDataSeries().remove(index);
                        configurator.getSelectedDataSeries().add(0, s);
                        configurator.fireUpdate();
                    }));

                }

                if (index < configurator.getSelectedDataSeries().size() - 1)
                {
                    position.add(new SimpleAction(Messages.ChartSendBackwards, a -> {
                        Collections.swap(configurator.getSelectedDataSeries(), index, index + 1);
                        configurator.fireUpdate();
                    }));

                    position.add(new SimpleAction(Messages.ChartSendToBack, a -> {
                        DataSeries s = configurator.getSelectedDataSeries().remove(index);
                        configurator.getSelectedDataSeries().add(s);
                        configurator.fireUpdate();
                    }));

                }

                MenuManager sorting = new MenuManager(Messages.ChartMenuSorting);
                manager.add(sorting);

                sorting.add(new SimpleAction(Messages.ChartSortAZ, a -> {
                    Collections.sort(configurator.getSelectedDataSeries(),
                                    (r, l) -> r.getLabel().compareTo(l.getLabel()));
                    configurator.fireUpdate();
                }));
                sorting.add(new SimpleAction(Messages.ChartSortZA, a -> {
                    Collections.sort(configurator.getSelectedDataSeries(),
                                    (r, l) -> l.getLabel().compareTo(r.getLabel()));
                    configurator.fireUpdate();
                }));
            }

            manager.add(new Separator());
            manager.add(new SimpleAction(Messages.ChartSeriesPickerRemove, a -> configurator.doDeleteSeries(series)));
        }
    }

    /**
     * Displays at maximum LINES lines of legend items and displays a chevron
     * menu with the additional hidden items.
     */
    private class RowPlusChevronLayout extends Layout
    {
        private static final int LINES = 2;
        private static final int PADDING = 5;
        private static final int MARGIN = 5;

        private ImageHyperlink chevron;
        private Menu chevronMenu;

        private List<PaintItem> invisible = new ArrayList<>();
        private Map<Color, Image> colorRectangles = new HashMap<>();

        private RowPlusChevronLayout(Composite host)
        {
            this.chevron = new ImageHyperlink(host, SWT.PUSH);
            this.chevron.setImage(Images.CHEVRON.image());
            this.chevron.addHyperlinkListener(new HyperlinkAdapter()
            {
                @Override
                public void linkActivated(HyperlinkEvent e)
                {
                    ImageHyperlink item = (ImageHyperlink) e.widget;

                    if (chevronMenu == null)
                    {
                        MenuManager menuMgr = new MenuManager("#PopupMenu"); //$NON-NLS-1$
                        menuMgr.setRemoveAllWhenShown(true);
                        menuMgr.addMenuListener(mgr -> overflowMenuAboutToShow(mgr));

                        chevronMenu = menuMgr.createContextMenu(item.getParent());
                    }

                    Rectangle rect = item.getBounds();
                    Point pt = item.getParent().toDisplay(new Point(rect.x, rect.y));

                    chevronMenu.setLocation(pt.x, pt.y + rect.height);
                    chevronMenu.setVisible(true);

                    item.addDisposeListener(event -> chevronMenu.dispose());
                }
            });

            this.chevron.addDisposeListener(e -> colorRectangles.values().stream().forEach(image -> image.dispose()));
        }

        @Override
        protected Point computeSize(Composite composite, int wHint, int hHint, boolean flushCache)
        {
            return layout(composite, wHint);
        }

        @Override
        protected void layout(Composite composite, boolean flushCache)
        {
            Rectangle clientArea = composite.getClientArea();
            layout(composite, clientArea.width);
        }

        private Point layout(Composite composite, int wHint)
        {
            invisible.clear();

            Point chevronSize = this.chevron.computeSize(SWT.DEFAULT, SWT.DEFAULT);
            chevron.setVisible(false);

            PaintItem[] children = getChildren(composite);
            Point[] sizes = new Point[children.length];

            for (int ii = 0; ii < children.length; ii++)
                sizes[ii] = children[ii].computeSize(SWT.DEFAULT, SWT.DEFAULT);

            int x = MARGIN - PADDING;
            int y = MARGIN - PADDING;

            int line = 0;
            int lineHeight = 0;

            int width = 0;
            int height = 0;

            for (int ii = 0; ii < sizes.length; ii++)
            {
                // add the legend item to the line if
                // a) we anyway only have one line (SWT.DEFAULT), or
                // b) it fits onto the first full lines (where there is no space
                // for the chevron needed)
                // c) it is the last item and it fits, or
                // d) it is not the last item but the chevron would still fit

                if (wHint == SWT.DEFAULT || //
                                (line < LINES - 1 && x + PADDING + sizes[ii].x <= wHint - MARGIN) || //
                                (line == LINES - 1 && x + 1 == children.length
                                                && x + PADDING + sizes[ii].x <= wHint - MARGIN)
                                || //
                                (line == LINES - 1 && x + PADDING + sizes[ii].x + PADDING + chevronSize.x <= wHint
                                                - MARGIN))
                {
                    children[ii].setBounds(x + PADDING, y + PADDING, sizes[ii].x, sizes[ii].y);
                    children[ii].setVisible(true);

                    x += PADDING + sizes[ii].x;
                    lineHeight = Math.max(lineHeight, sizes[ii].y);

                    width = Math.max(x, width);
                    height = Math.max(y + PADDING + sizes[ii].y, height);
                }
                else
                {
                    if (line < LINES - 1) // new line
                    {
                        x = MARGIN - PADDING;
                        y += PADDING + lineHeight;

                        line++;
                        lineHeight = 0;

                        children[ii].setBounds(x + PADDING, y + PADDING, sizes[ii].x, sizes[ii].y);
                        children[ii].setVisible(true);

                        x += PADDING + sizes[ii].x;
                        lineHeight = Math.max(lineHeight, sizes[ii].y);

                        width = Math.max(x, width);
                        height = Math.max(y + PADDING + sizes[ii].y, height);
                    }
                    else // chevron
                    {
                        invisible.add((PaintItem) children[ii]);
                        children[ii].setVisible(false);

                        chevron.setBounds(x + PADDING, y + PADDING, chevronSize.x, chevronSize.y);
                        chevron.setVisible(true);

                        x += PADDING + chevronSize.x;
                        lineHeight = Math.max(lineHeight, sizes[ii].y);

                        width = Math.max(x, width);
                        height = Math.max(y + PADDING + sizes[ii].y, height);

                        for (int jj = ii + 1; jj < children.length; jj++)
                        {
                            invisible.add((PaintItem) children[jj]);
                            children[jj].setVisible(false);
                        }

                        break;
                    }
                }
            }

            return new Point(width + MARGIN, height + MARGIN);
        }

        private PaintItem[] getChildren(Composite composite)
        {
            Control[] children = composite.getChildren();

            PaintItem[] answer = new PaintItem[children.length - 1];

            int index = 0;
            for (int ii = 0; ii < children.length; ii++)
            {
                if (children[ii] instanceof PaintItem)
                    answer[index++] = (PaintItem) children[ii];
            }

            return answer;
        }

        private void overflowMenuAboutToShow(IMenuManager manager)
        {
            for (PaintItem item : invisible)
            {
                Image image = colorRectangles.computeIfAbsent(item.getColor(), color -> {
                    Image i = new Image(null, 16, 16);
                    GC gc = new GC(i);
                    gc.setBackground(color);
                    gc.fillRectangle(0, 0, 16, 16);
                    gc.dispose();
                    return i;
                });

                MenuManager mgr = new MenuManager(item.series.getLabel(), ImageDescriptor.createFromImage(image), null);
                manager.add(mgr);

                item.seriesMenuAboutToShow(mgr);
            }
        }
    }
}<|MERGE_RESOLUTION|>--- conflicted
+++ resolved
@@ -54,27 +54,14 @@
     private final DataSeriesConfigurator configurator;
     private final LocalResourceManager resources;
 
-<<<<<<< HEAD
-    /**
-     * Constructor.
-     * 
-     * @param parent
-     *            the parent composite
-     * @param configurator
-     *            the chart configurator
-     */
-=======
     private final List<ISelectionChangedListener> listeners = new ArrayList<>();
 
->>>>>>> 05a9beec
     public DataSeriesChartLegend(Composite parent, DataSeriesConfigurator configurator)
     {
         super(parent, SWT.NONE);
 
         this.configurator = configurator;
         this.resources = new LocalResourceManager(JFaceResources.getResources(), parent);
-
-        setBackground(Display.getDefault().getSystemColor(SWT.COLOR_WHITE));
 
         setLayout(new RowPlusChevronLayout(this));
 
@@ -140,8 +127,6 @@
             super(parent, SWT.NONE);
 
             this.series = series;
-
-            setBackground(parent.getDisplay().getSystemColor(SWT.COLOR_WHITE));
 
             addListener(SWT.Paint, this);
             addListener(SWT.Resize, this);
@@ -186,12 +171,12 @@
             gc.setBackground(getColor());
             gc.fillRectangle(r.x, r.y, r.width, r.height);
 
-            gc.setForeground(Display.getCurrent().getSystemColor(SWT.COLOR_BLACK));
+            gc.setForeground(getForeground());
             gc.drawRectangle(r.x, r.y, r.width - 1, r.height - 1);
 
             String text = series.getLabel();
 
-            e.gc.setForeground(Display.getCurrent().getSystemColor(SWT.COLOR_BLACK));
+            e.gc.setForeground(getForeground());
             e.gc.drawString(text, size.y + 2, 1, true);
 
             e.gc.setForeground(oldForeground);
