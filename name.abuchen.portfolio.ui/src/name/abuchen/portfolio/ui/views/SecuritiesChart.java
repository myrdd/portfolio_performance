package name.abuchen.portfolio.ui.views;

import java.text.DecimalFormat;
import java.text.MessageFormat;
import java.time.Instant;
import java.time.LocalDate;
import java.time.LocalDateTime;
import java.time.temporal.ChronoUnit;
import java.time.Period;
import java.time.ZoneId;
import java.time.ZonedDateTime;
import java.time.format.DateTimeFormatter;
import java.util.ArrayList;
import java.util.Arrays;
import java.util.Collections;
import java.util.Comparator;
import java.util.Date;
import java.util.EnumSet;
import java.util.List;
import java.util.Optional;
import java.util.function.Supplier;

import org.eclipse.jface.action.Action;
import org.eclipse.jface.action.IAction;
import org.eclipse.jface.action.IMenuManager;
import org.eclipse.jface.action.MenuManager;
import org.eclipse.jface.action.Separator;
import org.eclipse.jface.action.ToolBarManager;
import org.eclipse.jface.resource.FontDescriptor;
import org.eclipse.swt.SWT;
import org.eclipse.swt.events.DisposeEvent;
import org.eclipse.swt.events.DisposeListener;
import org.eclipse.swt.events.PaintEvent;
import org.eclipse.swt.events.PaintListener;
import org.eclipse.swt.graphics.Color;
import org.eclipse.swt.graphics.Font;
import org.eclipse.swt.graphics.FontMetrics;
import org.eclipse.swt.graphics.Point;
import org.eclipse.swt.layout.FillLayout;
import org.eclipse.swt.widgets.Composite;
import org.eclipse.swt.widgets.Control;
import org.eclipse.swt.widgets.Display;
import org.eclipse.swt.widgets.Label;
import org.swtchart.IAxis;
import org.swtchart.IAxis.Position;
import org.swtchart.ILegend;
import org.swtchart.ILineSeries;
import org.swtchart.ILineSeries.PlotSymbolType;
import org.swtchart.ISeries;
import org.swtchart.ISeries.SeriesType;
import org.swtchart.LineStyle;
import org.swtchart.Range;

import com.google.common.primitives.Doubles;

import name.abuchen.portfolio.model.AccountTransaction;
import name.abuchen.portfolio.model.AttributeType;
import name.abuchen.portfolio.model.Client;
import name.abuchen.portfolio.model.LimitPrice;
import name.abuchen.portfolio.model.PortfolioTransaction;
import name.abuchen.portfolio.model.Security;
import name.abuchen.portfolio.model.SecurityEvent;
import name.abuchen.portfolio.model.SecurityPrice;
import name.abuchen.portfolio.model.Transaction;
import name.abuchen.portfolio.model.Transaction.Unit;
import name.abuchen.portfolio.model.TransactionPair;
import name.abuchen.portfolio.money.CurrencyConverter;
import name.abuchen.portfolio.money.Money;
import name.abuchen.portfolio.money.Values;
import name.abuchen.portfolio.snapshot.ClientSnapshot;
import name.abuchen.portfolio.snapshot.filter.ClientSecurityFilter;
import name.abuchen.portfolio.snapshot.filter.ReadOnlyClient;
import name.abuchen.portfolio.snapshot.security.SecurityPerformanceIndicator;
import name.abuchen.portfolio.snapshot.security.SecurityPerformanceSnapshot;
import name.abuchen.portfolio.ui.Images;
import name.abuchen.portfolio.ui.Messages;
import name.abuchen.portfolio.ui.util.Colors;
import name.abuchen.portfolio.ui.util.DropDown;
import name.abuchen.portfolio.ui.util.SimpleAction;
import name.abuchen.portfolio.ui.util.chart.TimelineChart;
import name.abuchen.portfolio.ui.util.chart.TimelineChartToolTip;
import name.abuchen.portfolio.ui.views.securitychart.SharesHeldChartSeries;
import name.abuchen.portfolio.util.FormatHelper;
import name.abuchen.portfolio.util.Interval;
import name.abuchen.portfolio.util.TradeCalendar;
import name.abuchen.portfolio.util.TradeCalendarManager;

/**
 * Chart of historical quotes for a given security
 */
public class SecuritiesChart
{
    /**
     * A <em>closed</em> interval that includes start and end date.
     * <p/>
     * We create a separate {@code ChartInterval} class because - for historical
     * reasons - the {@link Interval} is half-open, i.e. it does not include the
     * start date. When working with charts, however, it is easier to work with
     * a closed interval that includes both start and end date.
     */
    public static class ChartInterval
    {
        private final LocalDate start;
        private final LocalDate end;

        public ChartInterval(LocalDate start, LocalDate end)
        {
            this.start = start;
            this.end = end;
        }

        public LocalDate getStart()
        {
            return start;
        }

        public LocalDate getEnd()
        {
            return end;
        }

        public boolean contains(LocalDate other)
        {
            return !other.isBefore(start) && !other.isAfter(end);
        }

        public boolean contains(LocalDateTime other)
        {
            return contains(other.toLocalDate());
        }
    }

    private static class ChartIntervalOrMessage
    {
        private final String message;
        private final ChartInterval interval;

        private ChartIntervalOrMessage(ChartInterval interval)
        {
            this.interval = interval;
            this.message = null;
        }

        private ChartIntervalOrMessage(String message)
        {
            this.interval = null;
            this.message = message;
        }

        public String getMessage()
        {
            return message;
        }

        public ChartInterval getInterval()
        {
            return interval;
        }
    }

    public enum IntervalOption
    {
        M1(Messages.SecurityTabChart1M, Messages.SecurityTabChart1MToolTip), //
        M2(Messages.SecurityTabChart2M, Messages.SecurityTabChart2MToolTip), //
        M6(Messages.SecurityTabChart6M, Messages.SecurityTabChart6MToolTip), //
        Y1(Messages.SecurityTabChart1Y, Messages.SecurityTabChart1YToolTip), //
        Y2(Messages.SecurityTabChart2Y, Messages.SecurityTabChart2YToolTip), //
        Y3(Messages.SecurityTabChart3Y, Messages.SecurityTabChart3YToolTip), //
        Y5(Messages.SecurityTabChart5Y, Messages.SecurityTabChart5YToolTip), //
        Y10(Messages.SecurityTabChart10Y, Messages.SecurityTabChart10YToolTip), //
        YTD(Messages.SecurityTabChartYTD, Messages.SecurityTabChartYTDToolTip), //
        H(Messages.SecurityTabChartHoldingPeriod, Messages.SecurityTabChartHoldingPeriodToolTip), //
        ALL(Messages.SecurityTabChartAll, Messages.SecurityTabChartAllToolTip);

        private final String label;
        private final String tooltip;

        private IntervalOption(String label, String tooltip)
        {
            this.label = label;
            this.tooltip = tooltip;
        }

        public String getLabel()
        {
            return label;
        }

        public String getTooltip()
        {
            return tooltip;
        }

        public ChartIntervalOrMessage getInterval(Client client, CurrencyConverter converter, Security security)
        {
            LocalDate now = LocalDate.now();

            switch (this)
            {
                case M1:
                    return new ChartIntervalOrMessage(new ChartInterval(now.minus(Period.ofMonths(1)), now));
                case M2:
                    return new ChartIntervalOrMessage(new ChartInterval(now.minus(Period.ofMonths(2)), now));
                case M6:
                    return new ChartIntervalOrMessage(new ChartInterval(now.minus(Period.ofMonths(6)), now));
                case Y1:
                    return new ChartIntervalOrMessage(new ChartInterval(now.minus(Period.ofYears(1)), now));
                case Y2:
                    return new ChartIntervalOrMessage(new ChartInterval(now.minus(Period.ofYears(2)), now));
                case Y3:
                    return new ChartIntervalOrMessage(new ChartInterval(now.minus(Period.ofYears(3)), now));
                case Y5:
                    return new ChartIntervalOrMessage(new ChartInterval(now.minus(Period.ofYears(5)), now));
                case Y10:
                    return new ChartIntervalOrMessage(new ChartInterval(now.minus(Period.ofYears(10)), now));
                case YTD:
                    return new ChartIntervalOrMessage(
                                    new ChartInterval(now.minus(Period.ofDays(now.getDayOfYear() - 1)), now));
                case H:
                    List<TransactionPair<?>> tx = security.getTransactions(client);
                    if (tx.isEmpty())
                        return new ChartIntervalOrMessage(Messages.SecuritiesChart_NoDataMessage_NoHoldings);

                    Collections.sort(tx, TransactionPair.BY_DATE);
                    boolean hasHoldings = ClientSnapshot.create(client, converter, LocalDate.now())
                                    .getPositionsByVehicle().containsKey(security);

                    return new ChartIntervalOrMessage(
                                    new ChartInterval(tx.get(0).getTransaction().getDateTime().toLocalDate(),
                                                    hasHoldings ? LocalDate.now()
                                                                    : tx.get(tx.size() - 1).getTransaction()
                                                                                    .getDateTime().toLocalDate()));
                case ALL:
                    List<SecurityPrice> prices = security.getPricesIncludingLatest();
                    if (prices.isEmpty())
                        return new ChartIntervalOrMessage(Messages.SecuritiesChart_NoDataMessage_NoPrices);
                    else
                        return new ChartIntervalOrMessage(new ChartInterval(prices.get(0).getDate(),
                                        prices.get(prices.size() - 1).getDate()));

                default:
                    throw new IllegalArgumentException();
            }
        }
    }

    private enum ChartDetails
    {
        SCALING_LINEAR(Messages.LabelChartDetailChartScalingLinear), //
        SCALING_LOG(Messages.LabelChartDetailChartScalingLog), //
        CLOSING(Messages.LabelChartDetailChartDevelopmentClosing), //
        PURCHASEPRICE(Messages.LabelChartDetailChartDevelopmentClosingFIFO), //
        INVESTMENT(Messages.LabelChartDetailMarkerInvestments), //
        SHARES_HELD(Messages.ColumnSharesOwned),
        DIVIDENDS(Messages.LabelChartDetailMarkerDividends), //
        EVENTS(Messages.LabelChartDetailMarkerEvents), //
        EXTREMES(Messages.LabelChartDetailMarkerHighLow), //
        FIFOPURCHASE(Messages.LabelChartDetailMarkerPurchaseFIFO), //
        FLOATINGAVGPURCHASE(Messages.LabelChartDetailMarkerPurchaseMovingAverage), //
        BOLLINGERBANDS(Messages.LabelChartDetailIndicatorBollingerBands), //
        MACD(Messages.LabelChartDetailIndicatorMacd), //
        SMA_5DAYS(Messages.LabelChartDetailMovingAverage_5days), //
        SMA_20DAYS(Messages.LabelChartDetailMovingAverage_20days), //
        SMA_30DAYS(Messages.LabelChartDetailMovingAverage_30days), //
        SMA_38DAYS(Messages.LabelChartDetailMovingAverage_38days), //
        SMA_50DAYS(Messages.LabelChartDetailMovingAverage_50days), //
        SMA_90DAYS(Messages.LabelChartDetailMovingAverage_90days), //
        SMA_100DAYS(Messages.LabelChartDetailMovingAverage_100days), //
        SMA_200DAYS(Messages.LabelChartDetailMovingAverage_200days), //
        EMA_5DAYS(Messages.LabelChartDetailMovingAverage_5days), //
        EMA_20DAYS(Messages.LabelChartDetailMovingAverage_20days), //
        EMA_30DAYS(Messages.LabelChartDetailMovingAverage_30days), //
        EMA_38DAYS(Messages.LabelChartDetailMovingAverage_38days), //
        EMA_50DAYS(Messages.LabelChartDetailMovingAverage_50days), //
        EMA_90DAYS(Messages.LabelChartDetailMovingAverage_90days), //
        EMA_100DAYS(Messages.LabelChartDetailMovingAverage_100days), //
        EMA_200DAYS(Messages.LabelChartDetailMovingAverage_200days), //
        SHOW_MARKER_LINES(Messages.LabelChartDetailSettingsShowMarkerLines), //
        SHOW_DATA_LABELS(Messages.LabelChartDetailSettingsShowDataLabel), //
        SHOW_MISSING_TRADING_DAYS(Messages.LabelChartDetailSettingsShowMissingTradingDays), //
<<<<<<< HEAD
        USE_BASE_CURRENCY(Messages.LabelChartDetailSettingsUseBaseCurrency), //
        SHOW_LIMITS(Messages.LabelChartDetailSettingsShowLimits);
=======
        SHOW_LIMITS(Messages.LabelChartDetailSettingsShowLimits), //
        SHOW_PERCENTAGE_AXIS(Messages.LabelChartDetailSettingsShowPercentageAxis), //
        SHOW_MAIN_HORIZONTAL_LINES(Messages.LabelChartDetailSettingsShowHorizontalLinesMain), //
        SHOW_PERCENTAGE_HORIZONTAL_LINES(Messages.LabelChartDetailSettingsShowHorizontalLinesPercentage);
>>>>>>> 827ebfbe

        private final String label;

        private ChartDetails(String label)
        {
            this.label = label;
        }

        @Override
        public String toString()
        {
            return label;
        }
    }

    /* testing */ static class ChartRange
    {
        public final int start;
        public final int size;

        public final LocalDate startDate;
        public final LocalDate endDate;

        public ChartRange(int start, int end, LocalDate startDate, LocalDate endDate)
        {
            this.start = start;
            this.size = end - start;
            this.startDate = startDate;
            this.endDate = endDate;
        }

        /**
         * Maps the given {@link ChartInterval} to a range in the list of
         * security prices. Returns null if the interval does not intersect with
         * the list of prices.
         */
        public static ChartRange createFor(List<SecurityPrice> prices, ChartInterval chartInterval)
        {
            if (chartInterval == null)
                return null;

            int start = Collections.binarySearch(prices, new SecurityPrice(chartInterval.getStart(), 0),
                            new SecurityPrice.ByDate());

            if (start < 0)
                start = -start - 1;

            if (start >= prices.size())
                return null;

            int end = Collections.binarySearch(prices, new SecurityPrice(chartInterval.getEnd(), 0),
                            new SecurityPrice.ByDate());

            if (end < 0)
                end = -end - 1;
            else
                end += 1; // include the entry that has been found

            if (end <= start)
                return null;

            return new ChartRange(start, end, prices.get(start).getDate(),
                            prices.get(Math.min(end, prices.size() - 1)).getDate());
        }
    }

    private Color colorQuote = Colors.getColor(77, 52, 235); // #4D34EB
    private Color colorQuoteAreaPositive = Colors.getColor(90, 114, 226); // #5A72E2
    private Color colorQuoteAreaNegative = Colors.getColor(226, 91, 90); // #E25B5A

    private Color colorEventPurchase = Colors.getColor(26, 173, 33); // #1AAD21
    private Color colorEventSale = Colors.getColor(255, 43, 48); // #FF2B30
    private Color colorEventDividend = Colors.getColor(128, 99, 168); // #8063A8

    private Color colorExtremeMarkerHigh = Colors.getColor(0, 147, 15); // #00930F
    private Color colorExtremeMarkerLow = Colors.getColor(168, 39, 42); // #A8272A

    private Color colorNonTradingDay = Colors.getColor(255, 137, 89); // #FF8959

    private Color colorSharesHeld = Colors.getColor(235, 201, 52); // #EBC934
    
    private static final Color colorFifoPurchasePrice = Colors.getColor(226, 122, 121); // #E27A79
    private static final Color colorMovingAveragePurchasePrice = Colors.getColor(150, 82, 81); // #965251
    private static final Color colorBollingerBands = Colors.getColor(201, 141, 68); // #C98D44
    private static final Color colorMACD = Colors.getColor(226, 155, 200); // #E29BC8

    private static final Color colorSMA1 = Colors.getColor(179, 107, 107); // #B36B6B
    private static final Color colorSMA2 = Colors.getColor(179, 167, 107); // #B3A76B
    private static final Color colorSMA3 = Colors.getColor(131, 179, 107); // #83B36B
    private static final Color colorSMA4 = Colors.getColor(107, 179, 143); // #6BB38F
    private static final Color colorSMA5 = Colors.getColor(107, 155, 179); // #6B9BB3
    private static final Color colorSMA6 = Colors.getColor(119, 107, 179); // #776BB3
    private static final Color colorSMA7 = Colors.getColor(179, 107, 179); // #B36BB3

    private static final Color colorEMA1 = Colors.getColor(200, 107, 107); // #C86B6B
    private static final Color colorEMA2 = Colors.getColor(200, 167, 107); // #C8A76B
    private static final Color colorEMA3 = Colors.getColor(131, 200, 107); // #83C86B
    private static final Color colorEMA4 = Colors.getColor(107, 200, 143); // #6BC88F
    private static final Color colorEMA5 = Colors.getColor(107, 155, 200); // #6B9BC8
    private static final Color colorEMA6 = Colors.getColor(119, 107, 200); // #776BC8
    private static final Color colorEMA7 = Colors.getColor(200, 107, 200); // #C86BB3

    private static final String PREF_KEY = "security-chart-details"; //$NON-NLS-1$

    private DateTimeFormatter dateTimeFormatter = DateTimeFormatter.ofPattern("d LLL"); //$NON-NLS-1$

    private Composite container;

    private Client client;
    private CurrencyConverter converter;
    private Security security;

    private TimelineChart chart;

    /**
     * Calculates dynamically for each security the interval of security prices
     * to be shown.
     */
    private IntervalOption intervalOption = IntervalOption.Y2;

    private EnumSet<ChartDetails> chartConfig = EnumSet.of(ChartDetails.INVESTMENT, ChartDetails.EVENTS,
                    ChartDetails.SCALING_LINEAR, ChartDetails.SHOW_MAIN_HORIZONTAL_LINES);

    private List<PaintListener> customPaintListeners = new ArrayList<>();
    private List<Transaction> customTooltipEvents = new ArrayList<>();

    private int swtAntialias = SWT.ON;

    private MessagePainter messagePainter = new MessagePainter();

    public SecuritiesChart(Composite parent, Client client, CurrencyConverter converter)
    {
        this.client = client;
        this.converter = converter;

        readChartConfig(client);

        container = new Composite(parent, SWT.NONE);
        container.setLayout(new FillLayout());

        chart = new TimelineChart(container);
        chart.getTitle().setText("..."); //$NON-NLS-1$
        chart.getTitle().setVisible(false);

        chart.addPlotPaintListener(event -> customPaintListeners.forEach(l -> l.paintControl(event)));
        chart.addPlotPaintListener(this.messagePainter);
        chart.getPlotArea().addDisposeListener(this.messagePainter);

        messagePainter.setMessage(Messages.SecuritiesChart_NoDataMessage_NoSecuritySelected);

        ILegend legend = chart.getLegend();
        legend.setPosition(SWT.BOTTOM);
        legend.setVisible(true);

        setupTooltip();
    }

    public IntervalOption getIntervalOption()
    {
        return intervalOption;
    }

    public void setIntervalOption(IntervalOption intervalOption)
    {
        this.intervalOption = intervalOption;
    }

    public void setQuoteColor(Color color)
    {
        this.colorQuote = color;
    }

    public void setQuoteAreaNegative(Color color)
    {
        this.colorQuoteAreaNegative = color;
    }

    public void setQuoteAreaPositive(Color color)
    {
        this.colorQuoteAreaPositive = color;
    }

    public void setPurchaseColor(Color color)
    {
        this.colorEventPurchase = color;
    }

    public void setSaleColor(Color color)
    {
        this.colorEventSale = color;
    }

    public void setDividendColor(Color color)
    {
        this.colorEventDividend = color;
    }

    public void setExtremeMarkerHighColor(Color color)
    {
        this.colorExtremeMarkerHigh = color;
    }

    public void setExtremeMarkerLowColor(Color color)
    {
        this.colorExtremeMarkerLow = color;
    }

    public void setNonTradingColor(Color color)
    {
        this.colorNonTradingDay = color;
    }
    
    public Color getSharesHeldColor()
    {
        return colorSharesHeld;
    }
    
    public void setSharesHeldColor(Color color)
    {
        this.colorSharesHeld = color;
    }
    
    public Client getClient()
    {
        return this.client;
    }
    
    public Security getSecurity()
    {
        return this.security;
    }
    
    public int getAntialias()
    {
        return this.swtAntialias;
    }

    private void setupTooltip()
    {
        TimelineChartToolTip toolTip = chart.getToolTip();

        toolTip.showToolTipOnlyForDatesInDataSeries(Messages.ColumnQuote);

        toolTip.setDefaultValueFormat(new DecimalFormat(Values.Quote.pattern()));
        toolTip.addSeriesExclude(Messages.LabelChartDetailChartDevelopment + "Positive"); //$NON-NLS-1$
        toolTip.addSeriesExclude(Messages.LabelChartDetailChartDevelopment + "Negative"); //$NON-NLS-1$
        toolTip.addSeriesExclude(Messages.LabelChartDetailChartDevelopment + "Zero"); //$NON-NLS-1$
        toolTip.addSeriesExclude(Messages.SecurityMenuBuy);
        toolTip.addSeriesExclude(Messages.SecurityMenuBuy + "1"); //$NON-NLS-1$
        toolTip.addSeriesExclude(Messages.SecurityMenuBuy + "2"); //$NON-NLS-1$
        toolTip.addSeriesExclude(Messages.SecurityMenuSell);
        toolTip.addSeriesExclude(Messages.SecurityMenuSell + "1"); //$NON-NLS-1$
        toolTip.addSeriesExclude(Messages.SecurityMenuSell + "2"); //$NON-NLS-1$
        toolTip.addSeriesExclude(Messages.LabelChartDetailMarkerDividends);
        toolTip.addSeriesExclude(Messages.LabelChartDetailMarkerDividends + "1"); //$NON-NLS-1$
        toolTip.addSeriesExclude(Messages.LabelChartDetailMarkerDividends + "2"); //$NON-NLS-1$
        toolTip.addSeriesExclude(Messages.LabelChartDetailIndicatorBollingerBands);

        int precision = FormatHelper.getCalculatedQuoteDisplayPrecision();
        DecimalFormat calculatedFormat = new DecimalFormat(Values.CalculatedQuote.pattern());
        calculatedFormat.setMinimumFractionDigits(precision);
        calculatedFormat.setMaximumFractionDigits(precision);
        for (String period : new String[] { Messages.LabelChartDetailMovingAverage_5days,
                        Messages.LabelChartDetailMovingAverage_20days, Messages.LabelChartDetailMovingAverage_30days,
                        Messages.LabelChartDetailMovingAverage_38days, Messages.LabelChartDetailMovingAverage_50days,
                        Messages.LabelChartDetailMovingAverage_100days,
                        Messages.LabelChartDetailMovingAverage_200days, })
        {
            toolTip.overrideValueFormat(String.format("%s (%s)", Messages.LabelChartDetailMovingAverageEMA, period), //$NON-NLS-1$
                            calculatedFormat);
            toolTip.overrideValueFormat(String.format("%s (%s)", Messages.LabelChartDetailMovingAverageSMA, period), //$NON-NLS-1$
                            calculatedFormat);
        }
        toolTip.overrideValueFormat(Messages.LabelChartDetailIndicatorBollingerBandsLower, calculatedFormat);
        toolTip.overrideValueFormat(Messages.LabelChartDetailIndicatorBollingerBandsUpper, calculatedFormat);
        toolTip.overrideValueFormat(Messages.LabelChartDetailMarkerPurchaseFIFO, calculatedFormat);
        toolTip.overrideValueFormat(Messages.LabelChartDetailMarkerPurchaseMovingAverage, calculatedFormat);
        toolTip.overrideValueFormat(Messages.LabelChartDetailIndicatorMacd, calculatedFormat);
        toolTip.overrideValueFormat(Messages.LabelChartDetailIndicatorMacdSignal, calculatedFormat);

        toolTip.addExtraInfo((composite, focus) -> {
            if (focus instanceof Date focusDate)
            {
                Instant instant = focusDate.toInstant();
                ZonedDateTime zdt = instant.atZone(ZoneId.systemDefault());
                LocalDate date = zdt.toLocalDate();

                Interval displayInterval = Interval.of(date.minusDays(5), date.plusDays(5));

                customTooltipEvents.stream() //
                                .filter(t -> displayInterval.contains(t.getDateTime())) //
                                .forEach(t -> {
                                    if (t instanceof AccountTransaction at)
                                        addDividendTooltip(composite, at);
                                    else if (t instanceof PortfolioTransaction pt)
                                        addInvestmentTooltip(composite, pt);
                                });
            }
        });
    }

    private void addInvestmentTooltip(Composite composite, PortfolioTransaction t)
    {
        Label label = new Label(composite, SWT.NONE);
        label.setText(MessageFormat.format(Messages.LabelToolTipTransactionSummary, t.getType().toString(),
                        dateTimeFormatter.format(t.getDateTime().toLocalDate()), t.getMonetaryAmount().toString()));

        label = new Label(composite, SWT.NONE);
        label.setText(MessageFormat.format(Messages.LabelToolTipInvestmentDetails, Values.Share.format(t.getShares()),
                        Values.Quote.format(
                                        t.getGrossPricePerShare(converter.with(t.getSecurity().getCurrencyCode())))));
    }

    private void addDividendTooltip(Composite composite, AccountTransaction t)
    {
        Label label = new Label(composite, SWT.NONE);
        String amount = t.getMonetaryAmount().toString();
        label.setText(MessageFormat.format(Messages.LabelToolTipTransactionSummary, t.getType().toString(),
                        dateTimeFormatter.format(t.getDateTime().toLocalDate()), amount));

        if (t.getShares() == 0L)
        {
            label = new Label(composite, SWT.NONE);
            label.setText("\u2211 " + t.getGrossValue().toString()); //$NON-NLS-1$
        }
        else
        {
            Optional<Unit> grossValue = t.getUnit(Unit.Type.GROSS_VALUE);
            long gross = grossValue.isPresent() ? grossValue.get().getForex().getAmount() : t.getGrossValueAmount();
            String currency = grossValue.isPresent() ? grossValue.get().getForex().getCurrencyCode()
                            : t.getCurrencyCode();

            // gross value in either forex currency or transaction currency
            String grossAmount = Money.of(currency, gross).toString();

            // gross value in transaction currency
            String grossValueAmount = Money.of(t.getCurrencyCode(), t.getGrossValueAmount()).toString();

            // display gross value in transaction currency, different gross
            // value in security currency exists
            if (!grossValueAmount.equals(grossAmount))
            {
                label = new Label(composite, SWT.NONE);
                label.setText(MessageFormat.format(Messages.LabelToolTipDividendDetailsGross, grossValueAmount));
            }

            // display gross value, if different to net amount
            if (!grossAmount.equals(amount))
            {
                label = new Label(composite, SWT.NONE);
                label.setText(MessageFormat.format(Messages.LabelToolTipDividendDetailsGross, grossAmount));
            }

            // display dividend per share in security currency
            label = new Label(composite, SWT.NONE);
            label.setText(MessageFormat.format(Messages.LabelToolTipDividendDetails, Values.Share.format(t.getShares()),
                            currency, Values.Quote.format(Math.round(gross * Values.Share.divider()
                                            * Values.Quote.factorToMoney() / t.getShares()))));

        }
    }

    private void configureSeriesPainter(ILineSeries series, Date[] dates, double[] values, Color color, int lineWidth,
                    LineStyle lineStyle, boolean enableArea, boolean visibleInLegend)
    {
        if (lineWidth != 0)
            series.setLineWidth(lineWidth);
        series.setLineStyle(lineStyle);
        series.setXDateSeries(dates);
        series.enableArea(enableArea);
        series.setYSeries(values);
        series.setAntialias(swtAntialias);

        if (color != null)
            series.setLineColor(color);
        series.setVisibleInLegend(visibleInLegend);
    }

    private final void readChartConfig(Client client)
    {
        String pref = ReadOnlyClient.unwrap(client).getProperty(PREF_KEY);
        if (pref == null)
            return;

        chartConfig.clear();
        for (String key : pref.split(",")) //$NON-NLS-1$
        {
            try
            {
                chartConfig.add(ChartDetails.valueOf(key));
            }
            catch (IllegalArgumentException ignore)
            {
                // do not print exception to the log as it confuses users. The
                // old SMA200 label has been renamed, nothing we can change
                // anymore
            }
        }
    }

    public void addButtons(ToolBarManager toolBar)
    {
        chart.getChartToolsManager().addButtons(toolBar);
        toolBar.add(new Separator());

        List<Action> viewActions = new ArrayList<>();

        for (IntervalOption option : IntervalOption.values())
        {
            SimpleAction action = new SimpleAction(option.getLabel(), IAction.AS_CHECK_BOX, option.getTooltip(), a -> {
                this.intervalOption = option;
                updateChart();
                for (Action viewAction : viewActions)
                    viewAction.setChecked(a.equals(viewAction));
            });
            if (intervalOption == option)
                action.setChecked(true);
            viewActions.add(action);
            toolBar.add(action);
        }
        toolBar.add(new Separator());
        toolBar.add(new DropDown(Messages.MenuConfigureChart, Images.CONFIG, SWT.NONE, this::chartConfigAboutToShow));
    }

    private void chartConfigAboutToShow(IMenuManager manager)
    {
        MenuManager subMenuChartScaling = new MenuManager(Messages.LabelChartDetailChartScaling, null);
        MenuManager subMenuChartDevelopment = new MenuManager(Messages.LabelChartDetailChartDevelopment, null);
        MenuManager subMenuChartMarker = new MenuManager(Messages.LabelChartDetailMarker, null);
        MenuManager subMenuChartIndicator = new MenuManager(Messages.LabelChartDetailIndicator, null);
        MenuManager subMenuChartMovingAverage = new MenuManager(Messages.LabelChartDetailMovingAverage, null);
        MenuManager subMenuChartMovingAverageSMA = new MenuManager(Messages.LabelChartDetailMovingAverageSMA, null);
        MenuManager subMenuChartMovingAverageEMA = new MenuManager(Messages.LabelChartDetailMovingAverageEMA, null);
        MenuManager subMenuChartSettings = new MenuManager(Messages.LabelChartDetailSettings, null);

        subMenuChartScaling.add(addMenuAction(ChartDetails.SCALING_LINEAR));
        subMenuChartScaling.add(addMenuAction(ChartDetails.SCALING_LOG));
        subMenuChartDevelopment.add(addMenuAction(ChartDetails.CLOSING));
        subMenuChartDevelopment.add(addMenuAction(ChartDetails.PURCHASEPRICE));
        subMenuChartMarker.add(addMenuAction(ChartDetails.INVESTMENT));
        subMenuChartMarker.add(addMenuAction(ChartDetails.SHARES_HELD));
        subMenuChartMarker.add(addMenuAction(ChartDetails.DIVIDENDS));
        subMenuChartMarker.add(addMenuAction(ChartDetails.EVENTS));
        subMenuChartMarker.add(addMenuAction(ChartDetails.EXTREMES));
        subMenuChartMarker.add(addMenuAction(ChartDetails.FIFOPURCHASE));
        subMenuChartMarker.add(addMenuAction(ChartDetails.FLOATINGAVGPURCHASE));
        subMenuChartMarker.add(addMenuAction(ChartDetails.SHOW_LIMITS));
        subMenuChartIndicator.add(addMenuAction(ChartDetails.BOLLINGERBANDS));
        subMenuChartIndicator.add(addMenuAction(ChartDetails.MACD));
        subMenuChartMovingAverageSMA.add(addMenuAction(ChartDetails.SMA_5DAYS));
        subMenuChartMovingAverageSMA.add(addMenuAction(ChartDetails.SMA_20DAYS));
        subMenuChartMovingAverageSMA.add(addMenuAction(ChartDetails.SMA_30DAYS));
        subMenuChartMovingAverageSMA.add(addMenuAction(ChartDetails.SMA_38DAYS));
        subMenuChartMovingAverageSMA.add(addMenuAction(ChartDetails.SMA_50DAYS));
        subMenuChartMovingAverageSMA.add(addMenuAction(ChartDetails.SMA_90DAYS));
        subMenuChartMovingAverageSMA.add(addMenuAction(ChartDetails.SMA_100DAYS));
        subMenuChartMovingAverageSMA.add(addMenuAction(ChartDetails.SMA_200DAYS));
        subMenuChartMovingAverageEMA.add(addMenuAction(ChartDetails.EMA_5DAYS));
        subMenuChartMovingAverageEMA.add(addMenuAction(ChartDetails.EMA_20DAYS));
        subMenuChartMovingAverageEMA.add(addMenuAction(ChartDetails.EMA_30DAYS));
        subMenuChartMovingAverageEMA.add(addMenuAction(ChartDetails.EMA_38DAYS));
        subMenuChartMovingAverageEMA.add(addMenuAction(ChartDetails.EMA_50DAYS));
        subMenuChartMovingAverageEMA.add(addMenuAction(ChartDetails.EMA_90DAYS));
        subMenuChartMovingAverageEMA.add(addMenuAction(ChartDetails.EMA_100DAYS));
        subMenuChartMovingAverageEMA.add(addMenuAction(ChartDetails.EMA_200DAYS));
        subMenuChartSettings.add(addMenuAction(ChartDetails.SHOW_MARKER_LINES));
        subMenuChartSettings.add(addMenuAction(ChartDetails.SHOW_DATA_LABELS));
        subMenuChartSettings.add(addMenuAction(ChartDetails.SHOW_MISSING_TRADING_DAYS));
<<<<<<< HEAD
        subMenuChartSettings.add(addMenuAction(ChartDetails.USE_BASE_CURRENCY));
=======
        subMenuChartSettings.add(new Separator());
        subMenuChartSettings.add(addMenuAction(ChartDetails.SHOW_PERCENTAGE_AXIS));
        subMenuChartSettings.add(addMenuAction(ChartDetails.SHOW_MAIN_HORIZONTAL_LINES));
        subMenuChartSettings.add(addMenuAction(ChartDetails.SHOW_PERCENTAGE_HORIZONTAL_LINES));
>>>>>>> 827ebfbe
        manager.add(subMenuChartScaling);
        manager.add(subMenuChartDevelopment);
        manager.add(subMenuChartMarker);
        manager.add(subMenuChartIndicator);
        manager.add(subMenuChartMovingAverage);
        subMenuChartMovingAverage.add(subMenuChartMovingAverageSMA);
        subMenuChartMovingAverage.add(subMenuChartMovingAverageEMA);
        manager.add(subMenuChartSettings);
    }

    private Action addMenuAction(ChartDetails detail)
    {
        Action action = new SimpleAction(detail.toString(), a -> {
            boolean isActive = chartConfig.contains(detail);

            if (isActive)
                chartConfig.remove(detail);
            else
                chartConfig.add(detail);

            if (!isActive)
            {
                switch (detail)
                {
                    case SCALING_LINEAR:
                        chartConfig.remove(ChartDetails.SCALING_LOG);
                        break;
                    case SCALING_LOG:
                        chartConfig.remove(ChartDetails.SCALING_LINEAR);
                        chartConfig.remove(ChartDetails.PURCHASEPRICE);
                        chartConfig.remove(ChartDetails.CLOSING);
                        break;
                    case CLOSING:
                        chartConfig.remove(ChartDetails.PURCHASEPRICE);
                        chartConfig.remove(ChartDetails.SCALING_LOG);
                        break;
                    case PURCHASEPRICE:
                        chartConfig.remove(ChartDetails.CLOSING);
                        chartConfig.remove(ChartDetails.SCALING_LOG);
                        break;
                    case SHOW_MAIN_HORIZONTAL_LINES:
                        chartConfig.remove(ChartDetails.SHOW_PERCENTAGE_HORIZONTAL_LINES);
                        break;
                    case SHOW_PERCENTAGE_HORIZONTAL_LINES:
                        chartConfig.remove(ChartDetails.SHOW_MAIN_HORIZONTAL_LINES);
                        break;
                    default:
                        break;
                }
            }

            if (!chartConfig.contains(ChartDetails.SCALING_LINEAR) && !chartConfig.contains(ChartDetails.SCALING_LOG))
                chartConfig.add(ChartDetails.SCALING_LINEAR);

            ReadOnlyClient.unwrap(client).setProperty(PREF_KEY, String.join(",", //$NON-NLS-1$
                            chartConfig.stream().map(ChartDetails::name).toList()));

            updateChart();

        });

        action.setChecked(chartConfig.contains(detail));
        return action;
    }

    public void updateChart(Client client, Security security)
    {
        this.client = client;
        this.security = security;
        updateChart();
    }

    public Control getControl()
    {
        return container;
    }

    private void updateChart()
    {
        chart.setRedraw(false);
        chart.suspendUpdate(true);

        try
        {
            // delete all line series (quotes + possibly moving average)
            ISeries[] series = chart.getSeriesSet().getSeries();
            for (ISeries s : series)
                chart.getSeriesSet().deleteSeries(s.getId());

            chart.clearMarkerLines();
            chart.clearNonTradingDayMarker();
            customPaintListeners.clear();
            customTooltipEvents.clear();
            chart.resetAxes();
            chart.getTitle().setText(security == null ? "..." : security.getName()); //$NON-NLS-1$
            messagePainter.setMessage(null);

            if (security == null)
            {
                messagePainter.setMessage(Messages.SecuritiesChart_NoDataMessage_NoSecuritySelected);
                return;
            }

            List<SecurityPrice> prices = security.getPricesIncludingLatest();
            if (prices.isEmpty())
            {
                messagePainter.setMessage(Messages.SecuritiesChart_NoDataMessage_NoPrices);
                return;
            }

            ChartIntervalOrMessage chartIntervalOrMessage = intervalOption.getInterval(client, converter, security);
            if (chartIntervalOrMessage.getMessage() != null)
            {
                messagePainter.setMessage(chartIntervalOrMessage.getMessage());
                return;
            }

            // determine the interval to be shown in the chart
<<<<<<< HEAD

            ChartInterval chartInterval = intervalOption.getInverval(client, converter, security);

            // determine index range for given interval in prices list

            List<SecurityPrice> prices = security.getPricesIncludingLatest();
            if (shouldUseBaseCurrency())
                prices = security.maybeConvertCurrency(converter, prices);

=======
            ChartInterval chartInterval = chartIntervalOrMessage.getInterval();
>>>>>>> 827ebfbe
            ChartRange range = ChartRange.createFor(prices, chartInterval);
            if (range == null)
            {
                messagePainter.setMessage(
                                MessageFormat.format(Messages.SecuritiesChart_NoDataMessage_NoPricesInSelectedPeriod,
                                                intervalOption.getTooltip()));
                return;
            }

            // prepare value arrays
            LocalDate[] dates = new LocalDate[range.size];

            double[] values = new double[range.size];
            double[] valuesRelative = new double[range.size];
            double[] valuesRelativePositive = new double[range.size];
            double[] valuesRelativeNegative = new double[range.size];
            double[] valuesZeroLine = new double[range.size];
            Double firstQuote = null;

            // Disable SWT antialias for more than 1000 records due to SWT
            // performance issue in Drawing
            swtAntialias = range.size > 1000 ? SWT.OFF : SWT.ON;

            boolean showAreaRelativeToFirstQuote = chartConfig.contains(ChartDetails.CLOSING)
                            || chartConfig.contains(ChartDetails.PURCHASEPRICE);
            if (!chartConfig.contains(ChartDetails.PURCHASEPRICE))
            {
                SecurityPrice p2 = prices.get(range.start);
                firstQuote = (p2.getValue() / Values.Quote.divider());
            }
            else
            {
                Optional<Double> purchasePrice = getLatestPurchasePrice();

                if (purchasePrice.isPresent())
                    firstQuote = purchasePrice.get();
                else
                    showAreaRelativeToFirstQuote = false;
            }

            addChartMarkerBackground(chartInterval, range);

            for (int ii = 0; ii < range.size; ii++)
            {
                SecurityPrice p = prices.get(ii + range.start);
                dates[ii] = p.getDate();
                values[ii] = p.getValue() / Values.Quote.divider();
                if (showAreaRelativeToFirstQuote)
                {
                    valuesRelative[ii] = (p.getValue() / Values.Quote.divider()) - firstQuote;
                    valuesZeroLine[ii] = 0;
                    if (valuesRelative[ii] >= 0)
                    {
                        valuesRelativePositive[ii] = valuesRelative[ii];
                        valuesRelativeNegative[ii] = 0;
                    }
                    else
                    {
                        valuesRelativePositive[ii] = 0;
                        valuesRelativeNegative[ii] = valuesRelative[ii];
                    }
                }
            }

            Date[] javaDates = TimelineChart.toJavaUtilDate(dates);

            if (showAreaRelativeToFirstQuote)
            {

                ILineSeries lineSeries2ndNegative = (ILineSeries) chart.getSeriesSet().createSeries(SeriesType.LINE,
                                Messages.LabelChartDetailChartDevelopmentClosing + "Negative"); //$NON-NLS-1$
                lineSeries2ndNegative.setSymbolType(PlotSymbolType.NONE);
                lineSeries2ndNegative.setYAxisId(1);
                configureSeriesPainter(lineSeries2ndNegative, javaDates, valuesRelativeNegative, colorQuoteAreaNegative,
                                1, LineStyle.SOLID, true, false);

                ILineSeries lineSeries2ndPositive = (ILineSeries) chart.getSeriesSet().createSeries(SeriesType.LINE,
                                Messages.LabelChartDetailChartDevelopmentClosing + "Positive"); //$NON-NLS-1$
                lineSeries2ndPositive.setSymbolType(PlotSymbolType.NONE);
                lineSeries2ndPositive.setYAxisId(1);
                configureSeriesPainter(lineSeries2ndPositive, javaDates, valuesRelativePositive, colorQuoteAreaPositive,
                                1, LineStyle.SOLID, true, false);
            }

            ILineSeries lineSeries = (ILineSeries) chart.getSeriesSet().createSeries(SeriesType.LINE,
                            Messages.ColumnQuote);
            lineSeries.setSymbolType(PlotSymbolType.NONE);
            configureSeriesPainter(lineSeries, javaDates, values, colorQuote, 2, LineStyle.SOLID,
                            !showAreaRelativeToFirstQuote, false);

            chart.adjustRange();

            addChartMarkerForeground(chartInterval);

            chart.adjustRange();

            IAxis yAxis1st = chart.getAxisSet().getYAxis(0);
            IAxis yAxis2nd = chart.getAxisSet().getYAxis(1);
            IAxis yAxis3rd = chart.getAxisSet().getYAxis(2);

            if (firstQuote == null)
                firstQuote = (prices.get(range.start).getValue() / Values.Quote.divider());

            yAxis2nd.setRange(
                            new Range(yAxis1st.getRange().lower - firstQuote, yAxis1st.getRange().upper - firstQuote));

            if (firstQuote != 0)
            {
                yAxis3rd.setRange(new Range(yAxis1st.getRange().lower / firstQuote - 1,
                                yAxis1st.getRange().upper / firstQuote - 1));
            }

            yAxis1st.enableLogScale(chartConfig.contains(ChartDetails.SCALING_LOG));
            yAxis2nd.enableLogScale(chartConfig.contains(ChartDetails.SCALING_LOG));

            yAxis1st.getTick().setVisible(true);
            // hide percentage axis in logarithmic mode
            yAxis3rd.getTick().setVisible(chartConfig.contains(ChartDetails.SHOW_PERCENTAGE_AXIS)
                            && !chartConfig.contains(ChartDetails.SCALING_LOG));

            // ensure that at least one set of horizontal lines is shown
            if (!chartConfig.contains(ChartDetails.SHOW_MAIN_HORIZONTAL_LINES)
                            && !chartConfig.contains(ChartDetails.SHOW_PERCENTAGE_HORIZONTAL_LINES))
                chartConfig.add(ChartDetails.SHOW_MAIN_HORIZONTAL_LINES);

            if (chartConfig.contains(ChartDetails.SHOW_MAIN_HORIZONTAL_LINES) || !yAxis3rd.getTick().isVisible())
                yAxis1st.getGrid().setStyle(LineStyle.DOT);
            else
                yAxis1st.getGrid().setStyle(LineStyle.NONE);

            if (chartConfig.contains(ChartDetails.SHOW_PERCENTAGE_HORIZONTAL_LINES) && yAxis3rd.getTick().isVisible())
                yAxis3rd.getGrid().setStyle(LineStyle.DOT);
            else
                yAxis3rd.getGrid().setStyle(LineStyle.NONE);

            boolean shouldShowCurrencyCode = true;
            // boolean shouldShowCurrencyCode = security.getCurrencyCode() != client.getBaseCurrency();
            if (shouldShowCurrencyCode)
                yAxis1st.getTitle().setText("[" + getChartCurrency() + "]");
            yAxis1st.getTitle().setVisible(shouldShowCurrencyCode);

            if (chartConfig.contains(ChartDetails.SHOW_MISSING_TRADING_DAYS))
            {
                TradeCalendar tradeCalendar = TradeCalendarManager.getInstance(security);
                List<LocalDate> calendarDates = new ArrayList<>();
                for (LocalDate calendarDate = dates[0]; calendarDate
                                .isBefore(dates[dates.length - 1]); calendarDate = calendarDate.plusDays(1))
                    calendarDates.add(calendarDate);
                for (LocalDate pricingDate : dates)
                    calendarDates.remove(pricingDate);
                for (LocalDate targetDate : calendarDates)
                {
                    if (!tradeCalendar.isHoliday(targetDate))
                        chart.addNonTradingDayMarker(targetDate, colorNonTradingDay);
                }
            }
        }
        finally
        {
            chart.suspendUpdate(false);
            chart.setRedraw(true);
            chart.redraw();
        }
    }

    private void addChartMarkerBackground(ChartInterval chartInterval, ChartRange range)
    {
        if (chartConfig.contains(ChartDetails.BOLLINGERBANDS))
            addBollingerBandsMarkerLines(chartInterval, 20, 2);

        if (chartConfig.contains(ChartDetails.MACD))
            addMacdMarkerLines(chartInterval, colorMACD);

        if (chartConfig.contains(ChartDetails.SMA_5DAYS))
            addSMAMarkerLines(chartInterval, Messages.LabelChartDetailMovingAverageSMA,
                            Messages.LabelChartDetailMovingAverage_5days, 5, colorSMA1);

        if (chartConfig.contains(ChartDetails.SMA_20DAYS))
            addSMAMarkerLines(chartInterval, Messages.LabelChartDetailMovingAverageSMA,
                            Messages.LabelChartDetailMovingAverage_20days, 20, colorSMA2);

        if (chartConfig.contains(ChartDetails.SMA_30DAYS))
            addSMAMarkerLines(chartInterval, Messages.LabelChartDetailMovingAverageSMA,
                            Messages.LabelChartDetailMovingAverage_30days, 30, colorSMA3);

        if (chartConfig.contains(ChartDetails.SMA_38DAYS))
            addSMAMarkerLines(chartInterval, Messages.LabelChartDetailMovingAverageSMA,
                            Messages.LabelChartDetailMovingAverage_38days, 38, colorSMA4);

        if (chartConfig.contains(ChartDetails.SMA_50DAYS))
            addSMAMarkerLines(chartInterval, Messages.LabelChartDetailMovingAverageSMA,
                            Messages.LabelChartDetailMovingAverage_50days, 50, colorSMA4);

        if (chartConfig.contains(ChartDetails.SMA_90DAYS))
            addSMAMarkerLines(chartInterval, Messages.LabelChartDetailMovingAverageSMA,
                            Messages.LabelChartDetailMovingAverage_90days, 90, colorSMA5);

        if (chartConfig.contains(ChartDetails.SMA_100DAYS))
            addSMAMarkerLines(chartInterval, Messages.LabelChartDetailMovingAverageSMA,
                            Messages.LabelChartDetailMovingAverage_100days, 100, colorSMA6);

        if (chartConfig.contains(ChartDetails.SMA_200DAYS))
            addSMAMarkerLines(chartInterval, Messages.LabelChartDetailMovingAverageSMA,
                            Messages.LabelChartDetailMovingAverage_200days, 200, colorSMA7);

        if (chartConfig.contains(ChartDetails.EMA_5DAYS))
            addEMAMarkerLines(chartInterval, Messages.LabelChartDetailMovingAverageEMA,
                            Messages.LabelChartDetailMovingAverage_5days, 5, colorEMA1);

        if (chartConfig.contains(ChartDetails.EMA_20DAYS))
            addEMAMarkerLines(chartInterval, Messages.LabelChartDetailMovingAverageEMA,
                            Messages.LabelChartDetailMovingAverage_20days, 20, colorEMA2);

        if (chartConfig.contains(ChartDetails.EMA_30DAYS))
            addEMAMarkerLines(chartInterval, Messages.LabelChartDetailMovingAverageEMA,
                            Messages.LabelChartDetailMovingAverage_30days, 30, colorEMA3);

        if (chartConfig.contains(ChartDetails.EMA_38DAYS))
            addEMAMarkerLines(chartInterval, Messages.LabelChartDetailMovingAverageEMA,
                            Messages.LabelChartDetailMovingAverage_38days, 38, colorEMA4);

        if (chartConfig.contains(ChartDetails.EMA_50DAYS))
            addEMAMarkerLines(chartInterval, Messages.LabelChartDetailMovingAverageEMA,
                            Messages.LabelChartDetailMovingAverage_50days, 50, colorEMA4);

        if (chartConfig.contains(ChartDetails.EMA_90DAYS))
            addEMAMarkerLines(chartInterval, Messages.LabelChartDetailMovingAverageEMA,
                            Messages.LabelChartDetailMovingAverage_90days, 90, colorEMA5);

        if (chartConfig.contains(ChartDetails.EMA_100DAYS))
            addEMAMarkerLines(chartInterval, Messages.LabelChartDetailMovingAverageEMA,
                            Messages.LabelChartDetailMovingAverage_100days, 100, colorEMA6);

        if (chartConfig.contains(ChartDetails.EMA_200DAYS))
            addEMAMarkerLines(chartInterval, Messages.LabelChartDetailMovingAverageEMA,
                            Messages.LabelChartDetailMovingAverage_200days, 200, colorEMA7);

        if (chartConfig.contains(ChartDetails.SHOW_LIMITS))
            addLimitLines(range);
    }

    private void addChartMarkerForeground(ChartInterval chartInterval)
    {
        if (chartConfig.contains(ChartDetails.FIFOPURCHASE))
            addFIFOPurchasePrice(chartInterval);

        if (chartConfig.contains(ChartDetails.FLOATINGAVGPURCHASE))
            addMovingAveragePurchasePrice(chartInterval);

        if (chartConfig.contains(ChartDetails.INVESTMENT))
            addInvestmentMarkerLines(chartInterval);
        
        if (chartConfig.contains(ChartDetails.SHARES_HELD))
            new SharesHeldChartSeries().configure(this, chart, chartInterval);

        if (chartConfig.contains(ChartDetails.DIVIDENDS))
            addDividendMarkerLines(chartInterval);

        if (chartConfig.contains(ChartDetails.EVENTS))
            addEventMarkerLines(chartInterval);

        if (chartConfig.contains(ChartDetails.EXTREMES))
            addExtremesMarkerLines(chartInterval);
    }

    private void addLimitLines(ChartRange range)
    {
        this.security.getAttributes().getMap().forEach((key, val) -> {
            // null OR not Limit Price --> ignore
            if (val == null || val.getClass() != LimitPrice.class)
                return;

            LimitPrice limitAttribute = (LimitPrice) val;

            // unwrap because ReadOnlyClient only contains/provides default
            // attributes
            Optional<AttributeType> attributeName = ReadOnlyClient.unwrap(client).getSettings().getAttributeTypes()
                            .filter(attr -> attr.getId().equals(key)).findFirst();

            // could not find name of limit attribute --> don't draw
            if (attributeName.isEmpty())
                return;

            String lineID = attributeName.get().getName() + " (" + limitAttribute.toString() + ")"; //$NON-NLS-1$ //$NON-NLS-2$

            LocalDate[] dates;
            double[] values;
            if (security.getCurrencyCode() == getChartCurrency())
            {
                // horizontal line: only two points required
                dates = new LocalDate[2];
                dates[0] = range.startDate;
                dates[1] = range.endDate;

                // both points with same y-value
                values = new double[2];
                values[0] = values[1] = limitAttribute.getValue() / Values.Quote.divider();
            }
            else
            {
                int nDays = (int) range.startDate.until(range.endDate, ChronoUnit.DAYS) + 1;
                dates = new LocalDate[nDays];
                values = new double[nDays];

                for (int ii = 0; ii < nDays; ii++)
                {
                    dates[ii] = range.startDate.plusDays(ii);
                    values[ii] = security.maybeConvertCurrency(converter, dates[ii], limitAttribute.getValue()) / Values.Quote.divider();
                }
            }

            ILineSeries lineSeriesLimit = (ILineSeries) chart.getSeriesSet().createSeries(SeriesType.LINE, lineID);
            lineSeriesLimit.setXDateSeries(TimelineChart.toJavaUtilDate(dates));
            lineSeriesLimit.setLineWidth(2);
            lineSeriesLimit.setLineStyle(LineStyle.DASH);
            lineSeriesLimit.enableArea(false);
            lineSeriesLimit.setSymbolType(PlotSymbolType.NONE);
            lineSeriesLimit.setYSeries(values);
            lineSeriesLimit.setAntialias(swtAntialias);
            lineSeriesLimit.setLineColor(Colors.ICON_ORANGE);
            lineSeriesLimit.setYAxisId(0);
            lineSeriesLimit.setVisibleInLegend(true);
        });
    }

    private void addSMAMarkerLines(ChartInterval chartInterval, String smaSeries, String smaDaysWording, int smaDays,
                    Color smaColor)
    {
        ChartLineSeriesAxes smaLines = new SimpleMovingAverage(smaDays, this.security, chartInterval, shouldUseBaseCurrency(), converter).getSMA();
        if (smaLines == null || smaLines.getValues() == null || smaLines.getDates() == null)
            return;

        String lineID = smaSeries + " (" + smaDaysWording + ")"; //$NON-NLS-1$ //$NON-NLS-2$

        ILineSeries lineSeriesSMA = (ILineSeries) chart.getSeriesSet().createSeries(SeriesType.LINE, lineID);
        lineSeriesSMA.setXDateSeries(smaLines.getDates());
        lineSeriesSMA.setLineWidth(2);
        lineSeriesSMA.enableArea(false);
        lineSeriesSMA.setSymbolType(PlotSymbolType.NONE);
        lineSeriesSMA.setYSeries(smaLines.getValues());
        lineSeriesSMA.setAntialias(swtAntialias);
        lineSeriesSMA.setLineColor(smaColor);
        lineSeriesSMA.setYAxisId(0);
        lineSeriesSMA.setVisibleInLegend(true);
    }

    private void addEMAMarkerLines(ChartInterval chartInterval, String emaSeries, String emaDaysWording, int emaDays,
                    Color emaColor)
    {
        ChartLineSeriesAxes emaLines = new ExponentialMovingAverage(emaDays, this.security, chartInterval, shouldUseBaseCurrency(), converter).getEMA();
        if (emaLines == null || emaLines.getValues() == null || emaLines.getDates() == null)
            return;

        String lineID = emaSeries + " (" + emaDaysWording + ")"; //$NON-NLS-1$ //$NON-NLS-2$

        ILineSeries lineSeriesEMA = (ILineSeries) chart.getSeriesSet().createSeries(SeriesType.LINE, lineID);
        lineSeriesEMA.setXDateSeries(emaLines.getDates());
        lineSeriesEMA.setLineWidth(2);
        lineSeriesEMA.enableArea(false);
        lineSeriesEMA.setSymbolType(PlotSymbolType.NONE);
        lineSeriesEMA.setYSeries(emaLines.getValues());
        lineSeriesEMA.setAntialias(swtAntialias);
        lineSeriesEMA.setLineColor(emaColor);
        lineSeriesEMA.setYAxisId(0);
        lineSeriesEMA.setVisibleInLegend(true);
    }

    private void addInvestmentMarkerLines(ChartInterval chartInterval)
    {
        List<PortfolioTransaction> purchase = client.getPortfolios().stream().flatMap(p -> p.getTransactions().stream())
                        .filter(t -> t.getSecurity() == security)
                        .filter(t -> t.getType() == PortfolioTransaction.Type.BUY
                                        || t.getType() == PortfolioTransaction.Type.DELIVERY_INBOUND)
                        .filter(t -> chartInterval.contains(t.getDateTime())) //
                        .sorted(Transaction.BY_DATE).toList();

        addInvestmentMarkers(purchase, PortfolioTransaction.Type.BUY.toString(), colorEventPurchase,
                        PlotSymbolType.TRIANGLE);

        List<PortfolioTransaction> sales = client.getPortfolios().stream().flatMap(p -> p.getTransactions().stream())
                        .filter(t -> t.getSecurity() == security)
                        .filter(t -> t.getType() == PortfolioTransaction.Type.SELL
                                        || t.getType() == PortfolioTransaction.Type.DELIVERY_OUTBOUND)
                        .filter(t -> chartInterval.contains(t.getDateTime())) //
                        .sorted(Transaction.BY_DATE).toList();

        addInvestmentMarkers(sales, PortfolioTransaction.Type.SELL.toString(), colorEventSale,
                        PlotSymbolType.INVERTED_TRIANGLE);
    }

    private void addInvestmentMarkers(List<PortfolioTransaction> transactions, String seriesLabel, Color color,
                    PlotSymbolType symbol)
    {
        if (transactions.isEmpty())
            return;

        customTooltipEvents.addAll(transactions);

        if (chartConfig.contains(ChartDetails.SHOW_MARKER_LINES))
        {
            transactions.forEach(t -> {
                String label = Values.Share.format(t.getType().isPurchase() ? t.getShares() : -t.getShares());
                double value = t.getGrossPricePerShare(converter.with(getChartCurrency())).getAmount()
                                / Values.Quote.divider();
                chart.addMarkerLine(t.getDateTime().toLocalDate(), color, label, value);
            });
        }
        else
        {
            Date[] dates = transactions.stream().map(PortfolioTransaction::getDateTime)
                            .map(d -> Date.from(d.atZone(ZoneId.systemDefault()).toInstant()))
                            .toArray(size -> new Date[size]);

            double[] values = transactions.stream().mapToDouble(
                            t -> t.getGrossPricePerShare(converter.with(getChartCurrency())).getAmount()
                                            / Values.Quote.divider())
                            .toArray();

            ILineSeries border = (ILineSeries) chart.getSeriesSet().createSeries(SeriesType.LINE, seriesLabel + "2"); //$NON-NLS-1$
            border.setYAxisId(0);
            border.setSymbolColor(Display.getDefault().getSystemColor(SWT.COLOR_BLACK));
            border.setSymbolType(symbol);
            border.setSymbolSize(7);

            configureSeriesPainter(border, dates, values, null, 0, LineStyle.NONE, false, false);

            ILineSeries background = (ILineSeries) chart.getSeriesSet().createSeries(SeriesType.LINE,
                            seriesLabel + "1"); //$NON-NLS-1$
            background.setYAxisId(0);
            background.setSymbolType(symbol);
            background.setSymbolSize(6);
            background.setSymbolColor(Display.getDefault().getSystemColor(SWT.COLOR_WHITE));
            configureSeriesPainter(background, dates, values, null, 0, LineStyle.NONE, false, false);

            ILineSeries inner = (ILineSeries) chart.getSeriesSet().createSeries(SeriesType.LINE, seriesLabel);
            inner.setYAxisId(0);
            inner.setSymbolType(symbol);
            inner.setSymbolSize(4);
            inner.setSymbolColor(color);
            configureSeriesPainter(inner, dates, values, color, 0, LineStyle.NONE, false, true);

            if (chartConfig.contains(ChartDetails.SHOW_DATA_LABELS))
            {
                customPaintListeners.add(event -> {
                    Color defaultForeground = Colors.theme().defaultForeground();
                    int symbolSize = border.getSymbolSize();

                    IAxis xAxis = chart.getAxisSet().getXAxis(0);
                    IAxis yAxis = chart.getAxisSet().getYAxis(0);

                    for (int index = 0; index < dates.length; index++)
                    {
                        PortfolioTransaction t = transactions.get(index);
                        if (t == null)
                            continue;

                        int x = xAxis.getPixelCoordinate(dates[index].getTime());
                        int y = yAxis.getPixelCoordinate(values[index]);

                        String label = Values.Share.format(t.getType().isPurchase() ? t.getShares() : -t.getShares());
                        Point textExtent = event.gc.textExtent(label);

                        // If the label does not start in negative, then we
                        // print it.
                        if (x - textExtent.x / 2 >= 0)
                        {
                            event.gc.setForeground(defaultForeground);
                            event.gc.drawText(label, x - textExtent.x / 2, y + symbolSize, true);
                        }
                    }
                });
            }
        }
    }

    private void addDividendMarkerLines(ChartInterval chartInterval)
    {
        List<AccountTransaction> dividends = client.getAccounts().stream().flatMap(a -> a.getTransactions().stream()) //
                        .filter(t -> t.getSecurity() == security) //
                        .filter(t -> t.getType() == AccountTransaction.Type.DIVIDENDS) //
                        .filter(t -> chartInterval.contains(t.getDateTime())) //
                        .sorted(Transaction.BY_DATE) //
                        .toList(); //

        if (dividends.isEmpty())
            return;

        customTooltipEvents.addAll(dividends);

        if (chartConfig.contains(ChartDetails.SHOW_MARKER_LINES))
        {
            dividends.forEach(t -> chart.addMarkerLine(t.getDateTime().toLocalDate(), colorEventDividend,
                            getDividendLabel(t)));
        }
        else
        {
            Date[] dates = dividends.stream().map(AccountTransaction::getDateTime)
                            .map(d -> Date.from(d.atZone(ZoneId.systemDefault()).toInstant()))
                            .toArray(size -> new Date[size]);

            IAxis yAxis1st = chart.getAxisSet().getYAxis(0);
            double yAxis1stAxisPrice = Math.max(yAxis1st.getRange().lower * (1 - 2 * 0.08), 0.00001);

            double[] values = new double[dates.length];
            Arrays.fill(values, yAxis1stAxisPrice);

            ILineSeries border = (ILineSeries) chart.getSeriesSet().createSeries(SeriesType.LINE,
                            Messages.LabelChartDetailMarkerDividends + "2"); //$NON-NLS-1$
            border.setYAxisId(0);
            border.setSymbolType(PlotSymbolType.SQUARE);
            border.setSymbolSize(6);
            border.setSymbolColor(Display.getDefault().getSystemColor(SWT.COLOR_BLACK));
            configureSeriesPainter(border, dates, values, null, 0, LineStyle.NONE, false, false);

            ILineSeries background = (ILineSeries) chart.getSeriesSet().createSeries(SeriesType.LINE,
                            Messages.LabelChartDetailMarkerDividends + "1"); //$NON-NLS-1$
            background.setYAxisId(0);
            background.setSymbolType(PlotSymbolType.SQUARE);
            background.setSymbolSize(5);
            background.setSymbolColor(Display.getDefault().getSystemColor(SWT.COLOR_WHITE));
            configureSeriesPainter(background, dates, values, null, 0, LineStyle.NONE, false, false);

            ILineSeries inner = (ILineSeries) chart.getSeriesSet().createSeries(SeriesType.LINE,
                            Messages.LabelChartDetailMarkerDividends);
            inner.setYAxisId(0);
            inner.setSymbolType(PlotSymbolType.SQUARE);
            inner.setSymbolSize(3);
            inner.setSymbolColor(colorEventDividend);
            configureSeriesPainter(inner, dates, values, null, 0, LineStyle.NONE, false, true);

            if (chartConfig.contains(ChartDetails.SHOW_DATA_LABELS))
            {
                customPaintListeners.add(event -> {
                    FontMetrics fontMetrics = event.gc.getFontMetrics();

                    // Three levels of the label
                    int[] labelExtendX = new int[3];

                    int symbolSize = border.getSymbolSize();
                    int labelHeight = fontMetrics.getHeight();
                    int halfLabelHeight = labelHeight / 2;

                    IAxis xAxis = chart.getAxisSet().getXAxis(0);
                    IAxis yAxis = chart.getAxisSet().getYAxis(0);

                    for (int index = 0; index < dates.length; index++)
                    {
                        int x = xAxis.getPixelCoordinate(dates[index].getTime());
                        int y = yAxis.getPixelCoordinate(values[index]);

                        String label = getDividendLabel(dividends.get(index));

                        int labelWidth = event.gc.stringExtent(label).x;
                        int halfLabelWidth = labelWidth / 2;

                        for (int level = 0; level < 3; level++)
                        {
                            // If the label has a free space and does not start
                            // in the negative, we output it.
                            if ((x - halfLabelWidth) - labelExtendX[level] > 0)
                            {
                                event.gc.drawText(label, x - halfLabelWidth,
                                                y - symbolSize - labelHeight * (level + 1) - halfLabelHeight, true);

                                labelExtendX[level] = x + halfLabelWidth;
                                break;
                            }
                        }
                    }
                });
            }
        }
    }

    private String getDividendLabel(AccountTransaction t)
    {
        if (t.getShares() == 0L)
        {
            return "\u2211 " + t.getGrossValue().toString(); //$NON-NLS-1$
        }
        else
        {
            Optional<Unit> grossValue = t.getUnit(Unit.Type.GROSS_VALUE);
            long gross = grossValue.isPresent() ? grossValue.get().getForex().getAmount() : t.getGrossValueAmount();

            long perShare = Math.round(gross * Values.Share.divider() * Values.Quote.factorToMoney() / t.getShares());

            return Values.Quote.format(perShare);
        }
    }

    private void addEventMarkerLines(ChartInterval chartInterval)
    {
        security.getEvents().stream() //
                        .filter(e -> chartInterval.contains(e.getDate())) //
                        .filter(e -> e.getType() != SecurityEvent.Type.DIVIDEND_PAYMENT) //
                        .forEach(e -> chart.addMarkerLine(e.getDate(),
                                        Display.getDefault().getSystemColor(SWT.COLOR_DARK_GRAY), e.getDetails()));
    }

    private void addExtremesMarkerLines(ChartInterval chartInterval)
    {
        List<SecurityPrice> prices = security.getPricesIncludingLatest();
        if (shouldUseBaseCurrency())
            prices = security.maybeConvertCurrency(converter, prices);

        Optional<SecurityPrice> max = prices.stream() //
                        .filter(p -> chartInterval.contains(p.getDate())) //
                        .max(Comparator.comparing(SecurityPrice::getValue));

        Optional<SecurityPrice> min = prices.stream() //
                        .filter(p -> chartInterval.contains(p.getDate())) //
                        .min(Comparator.comparing(SecurityPrice::getValue));

        max.ifPresent(high -> addExtremeMarker(high, PlotSymbolType.DIAMOND, //
                        Messages.LabelChartDetailMarkerHigh, colorExtremeMarkerHigh));
        min.ifPresent(low -> addExtremeMarker(low, PlotSymbolType.DIAMOND, //
                        Messages.LabelChartDetailMarkerLow, colorExtremeMarkerLow));
    }

    private void addExtremeMarker(SecurityPrice price, PlotSymbolType plotSymbolType, String seriesLabel, Color color)
    {
        LocalDate eventDate = price.getDate();
        String valueFormat = Values.Quote.format(price.getValue());
        double value = price.getValue() / Values.Quote.divider();

        if (chartConfig.contains(ChartDetails.SHOW_MARKER_LINES))
        {
            chart.addMarkerLine(eventDate, color, valueFormat);
        }
        else
        {
            Date zonedDate = Date.from(eventDate.atStartOfDay(ZoneId.systemDefault()).toInstant());

            ILineSeries inner = (ILineSeries) chart.getSeriesSet().createSeries(SeriesType.LINE, seriesLabel);
            inner.setYAxisId(0);
            inner.setSymbolType(plotSymbolType);
            inner.setSymbolSize(6);
            inner.setSymbolColor(color);
            configureSeriesPainter(inner, new Date[] { zonedDate }, new double[] { value }, color, 0, LineStyle.NONE,
                            false, true);

            if (chartConfig.contains(ChartDetails.SHOW_DATA_LABELS))
            {
                customPaintListeners.add(event -> {
                    IAxis xAxis = chart.getAxisSet().getXAxis(0);
                    IAxis yAxis = chart.getAxisSet().getYAxis(0);

                    int x = xAxis.getPixelCoordinate(zonedDate.getTime());
                    int y = yAxis.getPixelCoordinate(value);
                    Point textExtent = event.gc.textExtent(valueFormat);

                    event.gc.setForeground(Colors.theme().defaultForeground());

                    if (inner.getSymbolColor() == colorExtremeMarkerHigh)
                        y = y - textExtent.y - inner.getSymbolSize();
                    else
                        y = y + inner.getSymbolSize();

                    // If the label does not start in negative, then we print
                    // it.
                    if (x - (textExtent.x / 2) >= 0)
                        event.gc.drawText(valueFormat, x - (textExtent.x / 2), y, true);
                });
            }
        }
    }

    private void addBollingerBandsMarkerLines(ChartInterval chartInterval, int bollingerBandsDays,
                    double bollingerBandsFactor)
    {
        BollingerBands bands = new BollingerBands(bollingerBandsDays, bollingerBandsFactor, this.security,
                        chartInterval, shouldUseBaseCurrency(), converter);

        ChartLineSeriesAxes lowerBand = bands.getLowerBand();
        if (lowerBand == null || lowerBand.getValues() == null || lowerBand.getDates() == null)
            return;

        ILineSeries lineSeriesBollingerBandsLowerBand = (ILineSeries) chart.getSeriesSet().createSeries(SeriesType.LINE,
                        Messages.LabelChartDetailIndicatorBollingerBandsLower);
        lineSeriesBollingerBandsLowerBand.setXDateSeries(lowerBand.getDates());
        lineSeriesBollingerBandsLowerBand.setLineStyle(LineStyle.SOLID);
        lineSeriesBollingerBandsLowerBand.setLineWidth(2);
        lineSeriesBollingerBandsLowerBand.setSymbolType(PlotSymbolType.NONE);
        lineSeriesBollingerBandsLowerBand.setYSeries(lowerBand.getValues());
        lineSeriesBollingerBandsLowerBand.setAntialias(swtAntialias);
        lineSeriesBollingerBandsLowerBand.setLineColor(colorBollingerBands);
        lineSeriesBollingerBandsLowerBand.setYAxisId(0);
        lineSeriesBollingerBandsLowerBand.setVisibleInLegend(false);

        ChartLineSeriesAxes middleBand = bands.getMiddleBand();
        ILineSeries lineSeriesBollingerBandsMiddleBand = (ILineSeries) chart.getSeriesSet()
                        .createSeries(SeriesType.LINE, Messages.LabelChartDetailIndicatorBollingerBands);
        lineSeriesBollingerBandsMiddleBand.setXDateSeries(middleBand.getDates());
        lineSeriesBollingerBandsMiddleBand.setLineWidth(2);
        lineSeriesBollingerBandsMiddleBand.setLineStyle(LineStyle.DOT);
        lineSeriesBollingerBandsMiddleBand.setSymbolType(PlotSymbolType.NONE);
        lineSeriesBollingerBandsMiddleBand.setYSeries(middleBand.getValues());
        lineSeriesBollingerBandsMiddleBand.setAntialias(swtAntialias);
        lineSeriesBollingerBandsMiddleBand.setLineColor(colorBollingerBands);
        lineSeriesBollingerBandsMiddleBand.setYAxisId(0);
        lineSeriesBollingerBandsMiddleBand.setVisibleInLegend(true);

        ChartLineSeriesAxes upperBand = bands.getUpperBand();
        ILineSeries lineSeriesBollingerBandsUpperBand = (ILineSeries) chart.getSeriesSet().createSeries(SeriesType.LINE,
                        Messages.LabelChartDetailIndicatorBollingerBandsUpper);
        lineSeriesBollingerBandsUpperBand.setXDateSeries(upperBand.getDates());
        lineSeriesBollingerBandsUpperBand.setLineWidth(2);
        lineSeriesBollingerBandsUpperBand.setLineStyle(LineStyle.SOLID);
        lineSeriesBollingerBandsUpperBand.setSymbolType(PlotSymbolType.NONE);
        lineSeriesBollingerBandsUpperBand.setYSeries(upperBand.getValues());
        lineSeriesBollingerBandsUpperBand.setAntialias(swtAntialias);
        lineSeriesBollingerBandsUpperBand.setLineColor(colorBollingerBands);
        lineSeriesBollingerBandsUpperBand.setYAxisId(0);
        lineSeriesBollingerBandsUpperBand.setVisibleInLegend(false);
    }

    private void addMacdMarkerLines(ChartInterval chartInterval, Color color)
    {
        MovingAverageConvergenceDivergence macd = new MovingAverageConvergenceDivergence(this.security, chartInterval);
        ChartLineSeriesAxes macdLines = macd.getMacdLine();
        ChartLineSeriesAxes signalLines = macd.getSignalLine();
        if (macdLines == null || macdLines.getValues() == null || macdLines.getDates() == null
                        || signalLines.getValues() == null || signalLines.getDates() == null)
            return;

        Supplier<IAxis> yAxisFactory = () -> {
            int yAxisId = chart.getAxisSet().createYAxis();
            IAxis yAxis = chart.getAxisSet().getYAxis(yAxisId);
            yAxis.getTitle().setVisible(false);
            yAxis.getTick().setVisible(false);
            yAxis.getGrid().setStyle(LineStyle.NONE);
            yAxis.setPosition(Position.Primary);
            return yAxis;
        };

        int yAxisId = chart.getOrCreateAxis(ChartDetails.MACD, yAxisFactory).getId();

        ILineSeries lineSeriesMacd = (ILineSeries) chart.getSeriesSet().createSeries(SeriesType.LINE,
                        Messages.LabelChartDetailIndicatorMacd);
        lineSeriesMacd.setXDateSeries(macdLines.getDates());
        lineSeriesMacd.setLineStyle(LineStyle.SOLID);
        lineSeriesMacd.setLineWidth(2);
        lineSeriesMacd.enableArea(false);
        lineSeriesMacd.setSymbolType(PlotSymbolType.NONE);
        lineSeriesMacd.setYSeries(macdLines.getValues());
        lineSeriesMacd.setAntialias(swtAntialias);
        lineSeriesMacd.setLineColor(color);
        lineSeriesMacd.setYAxisId(yAxisId);
        lineSeriesMacd.setVisibleInLegend(true);

        ILineSeries lineSeriesSignal = (ILineSeries) chart.getSeriesSet().createSeries(SeriesType.LINE,
                        Messages.LabelChartDetailIndicatorMacdSignal);
        lineSeriesSignal.setXDateSeries(signalLines.getDates());
        lineSeriesSignal.setLineStyle(LineStyle.DOT);
        lineSeriesSignal.setLineWidth(2);
        lineSeriesSignal.enableArea(false);
        lineSeriesSignal.setSymbolType(PlotSymbolType.NONE);
        lineSeriesSignal.setYSeries(signalLines.getValues());
        lineSeriesSignal.setAntialias(swtAntialias);
        lineSeriesSignal.setLineColor(color);
        lineSeriesSignal.setYAxisId(yAxisId);
        lineSeriesSignal.setVisibleInLegend(false);
    }

    private void addFIFOPurchasePrice(ChartInterval chartInterval)
    {
        // securities w/o currency (e.g. index) cannot be bought and hence have
        // no purchase price
        if (security.getCurrencyCode() == null)
            return;

        // create a list of dates that are relevant for FIFO purchase price
        // changes (i.e. all purchase and sell events)

        Client filteredClient = new ClientSecurityFilter(security).filter(client);
        CurrencyConverter securityCurrency = converter.with(getChartCurrency());

        List<LocalDate> candidates = client.getPortfolios().stream() //
                        .flatMap(p -> p.getTransactions().stream()) //
                        .filter(t -> t.getSecurity().equals(security))
                        .filter(t -> !(t.getType() == PortfolioTransaction.Type.TRANSFER_IN
                                        || t.getType() == PortfolioTransaction.Type.TRANSFER_OUT))
                        .filter(t -> !t.getDateTime().toLocalDate().isAfter(chartInterval.getEnd()))
                        .map(t -> chartInterval.contains(t.getDateTime()) ? t.getDateTime().toLocalDate()
                                        : chartInterval.getStart())
                        .distinct() //
                        .sorted() //
                        .toList();

        // calculate FIFO purchase price for each event - separate lineSeries
        // per holding period

        List<Double> values = new ArrayList<>();
        List<LocalDate> dates = new ArrayList<>();
        int seriesCounter = 0;

        for (LocalDate eventDate : candidates)
        {
            Optional<Double> purchasePrice = getPurchasePrice(filteredClient, securityCurrency, eventDate);

            if (purchasePrice.isPresent())
            {
                dates.add(eventDate);
                values.add(purchasePrice.get());
            }
            else
            {
                if (!dates.isEmpty())
                {
                    // add previous value if the data series ends here (no more
                    // future events)

                    dates.add(eventDate);
                    values.add(values.get(values.size() - 1));

                    createFIFOPurchaseLineSeries(values, dates, seriesCounter++);

                    values.clear();
                    dates.clear();
                }
                else if (dates.isEmpty())
                {
                    // if no holding period exists, then do not add the event at
                    // all
                }
            }
        }

        // add today if needed

        getPurchasePrice(filteredClient, securityCurrency, chartInterval.getEnd()).ifPresent(price -> {
            dates.add(chartInterval.getEnd());
            values.add(price);
        });

        if (!dates.isEmpty())
            createFIFOPurchaseLineSeries(values, dates, seriesCounter);
    }

    private void createFIFOPurchaseLineSeries(List<Double> values, List<LocalDate> dates, int seriesCounter)
    {
        String label = seriesCounter == 0 ? Messages.LabelChartDetailMarkerPurchaseFIFO
                        : MessageFormat.format(Messages.LabelChartDetailMarkerPurchaseFIFOHoldingPeriod,
                                        seriesCounter + 1);

        ILineSeries series = (ILineSeries) chart.getSeriesSet().createSeries(SeriesType.LINE, label);

        series.setSymbolType(PlotSymbolType.NONE);
        series.setYAxisId(0);
        series.enableStep(true);

        configureSeriesPainter(series, TimelineChart.toJavaUtilDate(dates.toArray(new LocalDate[0])),
                        Doubles.toArray(values), colorFifoPurchasePrice, 2, LineStyle.SOLID, false, seriesCounter == 0);
    }

    private void addMovingAveragePurchasePrice(ChartInterval chartInterval)
    {
        // securities w/o currency (e.g. index) cannot be bought and hence have
        // no purchase price
        if (security.getCurrencyCode() == null)
            return;

        // create a list of dates that are relevant for floating avg purchase
        // price
        // changes (i.e. all purchase and sell events)

        Client filteredClient = new ClientSecurityFilter(security).filter(client);
        CurrencyConverter securityCurrency = converter.with(getChartCurrency());

        List<LocalDate> candidates = client.getPortfolios().stream() //
                        .flatMap(p -> p.getTransactions().stream()) //
                        .filter(t -> t.getSecurity().equals(security))
                        .filter(t -> !(t.getType() == PortfolioTransaction.Type.TRANSFER_IN
                                        || t.getType() == PortfolioTransaction.Type.TRANSFER_OUT))
                        .filter(t -> !t.getDateTime().toLocalDate().isAfter(chartInterval.getEnd()))
                        .map(t -> chartInterval.contains(t.getDateTime()) ? t.getDateTime().toLocalDate()
                                        : chartInterval.getStart())
                        .distinct() //
                        .sorted() //
                        .toList();

        // calculate floating avg purchase price for each event - separate
        // lineSeries
        // per holding period

        List<Double> values = new ArrayList<>();
        List<LocalDate> dates = new ArrayList<>();
        int seriesCounter = 0;

        for (LocalDate eventDate : candidates)
        {
            Optional<Double> purchasePrice = getMovingAveragePurchasePrice(filteredClient, securityCurrency, eventDate);

            if (purchasePrice.isPresent())
            {
                dates.add(eventDate);
                values.add(purchasePrice.get());
            }
            else
            {
                if (!dates.isEmpty())
                {
                    // add previous value if the data series ends here (no more
                    // future events)

                    dates.add(eventDate);
                    values.add(values.get(values.size() - 1));

                    createMovingAveragePurchaseLineSeries(values, dates, seriesCounter++);

                    values.clear();
                    dates.clear();
                }
                else if (dates.isEmpty())
                {
                    // if no holding period exists, then do not add the event at
                    // all
                }
            }
        }

        // add today if needed

        getMovingAveragePurchasePrice(filteredClient, securityCurrency, chartInterval.getEnd()).ifPresent(price -> {
            dates.add(chartInterval.getEnd());
            values.add(price);
        });

        if (!dates.isEmpty())
            createMovingAveragePurchaseLineSeries(values, dates, seriesCounter);
    }

    private void createMovingAveragePurchaseLineSeries(List<Double> values, List<LocalDate> dates, int seriesCounter)
    {
        String label = seriesCounter == 0 ? Messages.LabelChartDetailMarkerPurchaseMovingAverage
                        : MessageFormat.format(Messages.LabelChartDetailMarkerPurchaseMovingAverageHoldingPeriod,
                                        seriesCounter + 1);

        ILineSeries series = (ILineSeries) chart.getSeriesSet().createSeries(SeriesType.LINE, label);

        series.setSymbolType(PlotSymbolType.NONE);
        series.setYAxisId(0);
        series.enableStep(true);

        configureSeriesPainter(series, TimelineChart.toJavaUtilDate(dates.toArray(new LocalDate[0])),
                        Doubles.toArray(values), colorMovingAveragePurchasePrice, 2, LineStyle.SOLID, false,
                        seriesCounter == 0);
    }

    private Optional<Double> getLatestPurchasePrice()
    {
        // securities w/o currency (e.g. index) cannot be bought and hence have
        // no purchase price
        if (security.getCurrencyCode() == null)
            return Optional.empty();

        return getPurchasePrice(new ClientSecurityFilter(security).filter(client),
                        converter.with(getChartCurrency()), LocalDate.now());
    }

    private Optional<Double> getPurchasePrice(Client filteredClient, CurrencyConverter currencyConverter,
                    LocalDate date)
    {
        return SecurityPerformanceSnapshot
                        .create(filteredClient, currencyConverter, Interval.of(LocalDate.MIN, date),
                                        SecurityPerformanceIndicator.Costs.class)
                        .getRecord(security) //
                        .filter(r -> !r.getFifoCostPerSharesHeld().isZero()) //
                        .map(r -> r.getFifoCostPerSharesHeld().getAmount() / Values.Quote.divider());
    }

    private Optional<Double> getMovingAveragePurchasePrice(Client filteredClient, CurrencyConverter currencyConverter,
                    LocalDate date)
    {
        return SecurityPerformanceSnapshot
                        .create(filteredClient, currencyConverter, Interval.of(LocalDate.MIN, date),
                                        SecurityPerformanceIndicator.Costs.class)
                        .getRecord(security) //
                        .filter(r -> !r.getFifoCostPerSharesHeld().isZero()) //
                        .map(r -> r.getMovingAverageCostPerSharesHeld().getAmount() / Values.Quote.divider());
    }

<<<<<<< HEAD
    private String getChartCurrency()
    {
        return shouldUseBaseCurrency() ? client.getBaseCurrency() : security.getCurrencyCode();
    }

    private boolean shouldUseBaseCurrency()
    {
        return chartConfig.contains(ChartDetails.USE_BASE_CURRENCY);
=======
    private static class MessagePainter implements PaintListener, DisposeListener
    {
        private String message;
        private Font font;

        private void setMessage(String message)
        {
            this.message = message;
        }

        @Override
        public void paintControl(PaintEvent e)
        {
            if (message == null)
                return;

            if (font == null)
                font = FontDescriptor.createFrom(e.gc.getFont()).increaseHeight(5).createFont(e.display);

            Font defaultFont = e.gc.getFont();
            e.gc.setFont(font);

            Point txtExtend = e.gc.textExtent(message);
            int posX = (e.width - txtExtend.x) / 2;
            int posY = (e.height - txtExtend.y) / 2;
            e.gc.setForeground(Colors.DARK_GRAY);
            e.gc.drawText(message, posX, posY);

            e.gc.setFont(defaultFont);
        }

        @Override
        public void widgetDisposed(DisposeEvent e)
        {
            if (font != null)
                font.dispose();
        }
>>>>>>> 827ebfbe
    }
}<|MERGE_RESOLUTION|>--- conflicted
+++ resolved
@@ -278,15 +278,11 @@
         SHOW_MARKER_LINES(Messages.LabelChartDetailSettingsShowMarkerLines), //
         SHOW_DATA_LABELS(Messages.LabelChartDetailSettingsShowDataLabel), //
         SHOW_MISSING_TRADING_DAYS(Messages.LabelChartDetailSettingsShowMissingTradingDays), //
-<<<<<<< HEAD
         USE_BASE_CURRENCY(Messages.LabelChartDetailSettingsUseBaseCurrency), //
-        SHOW_LIMITS(Messages.LabelChartDetailSettingsShowLimits);
-=======
         SHOW_LIMITS(Messages.LabelChartDetailSettingsShowLimits), //
         SHOW_PERCENTAGE_AXIS(Messages.LabelChartDetailSettingsShowPercentageAxis), //
         SHOW_MAIN_HORIZONTAL_LINES(Messages.LabelChartDetailSettingsShowHorizontalLinesMain), //
         SHOW_PERCENTAGE_HORIZONTAL_LINES(Messages.LabelChartDetailSettingsShowHorizontalLinesPercentage);
->>>>>>> 827ebfbe
 
         private final String label;
 
@@ -755,14 +751,12 @@
         subMenuChartSettings.add(addMenuAction(ChartDetails.SHOW_MARKER_LINES));
         subMenuChartSettings.add(addMenuAction(ChartDetails.SHOW_DATA_LABELS));
         subMenuChartSettings.add(addMenuAction(ChartDetails.SHOW_MISSING_TRADING_DAYS));
-<<<<<<< HEAD
-        subMenuChartSettings.add(addMenuAction(ChartDetails.USE_BASE_CURRENCY));
-=======
         subMenuChartSettings.add(new Separator());
         subMenuChartSettings.add(addMenuAction(ChartDetails.SHOW_PERCENTAGE_AXIS));
         subMenuChartSettings.add(addMenuAction(ChartDetails.SHOW_MAIN_HORIZONTAL_LINES));
         subMenuChartSettings.add(addMenuAction(ChartDetails.SHOW_PERCENTAGE_HORIZONTAL_LINES));
->>>>>>> 827ebfbe
+        subMenuChartSettings.add(new Separator());
+        subMenuChartSettings.add(addMenuAction(ChartDetails.USE_BASE_CURRENCY));
         manager.add(subMenuChartScaling);
         manager.add(subMenuChartDevelopment);
         manager.add(subMenuChartMarker);
@@ -880,20 +874,11 @@
                 return;
             }
 
-            // determine the interval to be shown in the chart
-<<<<<<< HEAD
-
-            ChartInterval chartInterval = intervalOption.getInverval(client, converter, security);
-
-            // determine index range for given interval in prices list
-
-            List<SecurityPrice> prices = security.getPricesIncludingLatest();
             if (shouldUseBaseCurrency())
                 prices = security.maybeConvertCurrency(converter, prices);
 
-=======
+            // determine the interval to be shown in the chart
             ChartInterval chartInterval = chartIntervalOrMessage.getInterval();
->>>>>>> 827ebfbe
             ChartRange range = ChartRange.createFor(prices, chartInterval);
             if (range == null)
             {
@@ -1877,7 +1862,6 @@
                         .map(r -> r.getMovingAverageCostPerSharesHeld().getAmount() / Values.Quote.divider());
     }
 
-<<<<<<< HEAD
     private String getChartCurrency()
     {
         return shouldUseBaseCurrency() ? client.getBaseCurrency() : security.getCurrencyCode();
@@ -1886,7 +1870,8 @@
     private boolean shouldUseBaseCurrency()
     {
         return chartConfig.contains(ChartDetails.USE_BASE_CURRENCY);
-=======
+    }
+
     private static class MessagePainter implements PaintListener, DisposeListener
     {
         private String message;
@@ -1924,6 +1909,5 @@
             if (font != null)
                 font.dispose();
         }
->>>>>>> 827ebfbe
     }
 }