--- conflicted
+++ resolved
@@ -1117,13 +1117,8 @@
                         String label = Values.Share.format(t.getType().isPurchase() ? t.getShares() : -t.getShares());
                         Point textExtent = event.gc.textExtent(label);
 
-<<<<<<< HEAD
                         event.gc.setForeground(Colors.BLACK);
-                        event.gc.drawText(label, x - (textExtent.x / 2), y + 10, true);
-=======
-                        event.gc.setForeground(Colors.theme().defaultForeground());
                         event.gc.drawText(label, x - (textExtent.x / 2), y + border.getSymbolSize(), true);
->>>>>>> 9898958a
                     }
                 });
             }
@@ -1207,11 +1202,7 @@
                         String label = getDividendLabel(dividends.get(index));
                         Point textExtent = event.gc.textExtent(label);
 
-<<<<<<< HEAD
                         event.gc.setForeground(Colors.BLACK);
-                        event.gc.drawText(label, x - (textExtent.x / 2), y - 22, true);
-=======
-                        event.gc.setForeground(Colors.theme().defaultForeground());
 
                         if (((x - (textExtent.x / 2)) - lastWriteLabelLevel1) <= 0)
                             freeSpaceForLabelLevel1 = false;
@@ -1241,7 +1232,6 @@
                             }
                             event.gc.drawText(label, x - (textExtent.x / 2), yPosLabel, true);
                         }
->>>>>>> 9898958a
                     }
                 });
             }
@@ -1322,11 +1312,7 @@
                     int y = yAxis.getPixelCoordinate(value);
                     Point textExtent = event.gc.textExtent(valueFormat);
 
-<<<<<<< HEAD
                     event.gc.setForeground(Colors.BLACK);
-                    event.gc.drawText(valueFormat, x - (textExtent.x / 2), y + labelOffset, true);
-=======
-                    event.gc.setForeground(Colors.theme().defaultForeground());
 
                     if (inner.getSymbolColor() == colorHigh)
                         y = y - textExtent.y - inner.getSymbolSize();
@@ -1334,7 +1320,6 @@
                         y = y + inner.getSymbolSize();
 
                     event.gc.drawText(valueFormat, x - (textExtent.x / 2), y, true);
->>>>>>> 9898958a
                 });
             }
         }
