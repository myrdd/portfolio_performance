<?xml version="1.0" encoding="UTF-8"?>
<feature
      id="name.abuchen.portfolio.feature"
      label="Portfolio Performance"
<<<<<<< HEAD
      version="0.50.4.x86"
=======
      version="0.50.5.qualifier"
>>>>>>> 66bdee77
      provider-name="Andreas Buchen">

   <description url="http://buchen.github.io/portfolio/">
      A simple tool to calculate the overall performance of an investment portfolio.
   </description>

   <copyright>
      (c) Copyright Andreas Buchen 2012 - 2021.  All rights reserved.
   </copyright>

   <license url="http://www.eclipse.org/legal/epl-v10.html">
      All content in this plug-in (&quot;Content&quot;) is provided to you under the terms and conditions of the
Eclipse Public License Version 1.0 (&quot;EPL&quot;).  A copy of the EPL is available at http://www.eclipse.org/legal/epl-v10.html.
For purposes of the EPL, &quot;Program&quot; will mean the Content.
   </license>

   <plugin
         id="name.abuchen.portfolio"
         download-size="0"
         install-size="0"
         version="0.0.0"
         unpack="false"/>

   <plugin
         id="name.abuchen.portfolio.ui"
         download-size="0"
         install-size="0"
         version="0.0.0"
         unpack="false"/>

   <plugin
         id="name.abuchen.portfolio.bootstrap"
         download-size="0"
         install-size="0"
         version="0.0.0"
         unpack="false"/>

</feature><|MERGE_RESOLUTION|>--- conflicted
+++ resolved
@@ -2,11 +2,7 @@
 <feature
       id="name.abuchen.portfolio.feature"
       label="Portfolio Performance"
-<<<<<<< HEAD
       version="0.50.4.x86"
-=======
-      version="0.50.5.qualifier"
->>>>>>> 66bdee77
       provider-name="Andreas Buchen">
 
    <description url="http://buchen.github.io/portfolio/">
