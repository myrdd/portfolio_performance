package name.abuchen.portfolio.datatransfer;

import static org.hamcrest.CoreMatchers.instanceOf;
import static org.hamcrest.CoreMatchers.is;
import static org.junit.Assert.assertThat;

import java.io.IOException;
import java.io.InputStream;
import java.time.LocalDate;
import java.util.ArrayList;
import java.util.List;
import java.util.Optional;

import org.junit.Test;

import name.abuchen.portfolio.datatransfer.Extractor.BuySellEntryItem;
import name.abuchen.portfolio.datatransfer.Extractor.Item;
import name.abuchen.portfolio.datatransfer.Extractor.SecurityItem;
import name.abuchen.portfolio.model.AccountTransaction;
import name.abuchen.portfolio.model.BuySellEntry;
import name.abuchen.portfolio.model.Client;
import name.abuchen.portfolio.model.PortfolioTransaction;
import name.abuchen.portfolio.model.Security;
import name.abuchen.portfolio.model.Transaction.Unit;
import name.abuchen.portfolio.money.Money;

@SuppressWarnings("nls")
public class IBFlexStatementExtractorTest
{

    private InputStream activityStatement;
    private InputStream otherFile;

    public IBFlexStatementExtractorTest()
    {
        activityStatement = getClass().getResourceAsStream("IBActivityStatement.xml");
<<<<<<< HEAD
        otherFile = getClass().getResourceAsStream("ComdirectGutschrift.txt");
=======
        otherFile = getClass().getResourceAsStream("comdirectGutschrift.txt");
>>>>>>> 4575ee4a
    }

    @Test
    public void testIBAcitvityStatement() throws IOException
    {

        Client client = new Client();
        IBFlexStatementExtractor extractor = new IBFlexStatementExtractor(client);
        List<Exception> errors = new ArrayList<Exception>();
        extractor.importActivityStatement(activityStatement, errors);
        List<Item> results = extractor.getResults();

        // 1 Error Messages for negative interest which is not yet supported
        assertThat(errors.size(), is(1));
        assertThat(results.size(), is(25));

        assertFirstSecurity(results.stream().filter(i -> i instanceof SecurityItem).findFirst());
        assertFirstTransaction(results.stream().filter(i -> i instanceof BuySellEntryItem).findFirst());

        assertSecondSecurity(results.stream().filter(i -> i instanceof SecurityItem)
                        .reduce((previous, current) -> current).get());
        assertFourthTransaction(results.stream().filter(i -> i instanceof BuySellEntryItem).skip(3).findFirst());

        // TODO Check CorporateActions
    }

    private void assertFirstSecurity(Optional<Item> item)
    {
        assertThat(item.isPresent(), is(true));
        Security security = ((SecurityItem) item.get()).getSecurity();
        assertThat(security.getIsin(), is("CA38501D2041"));
        assertThat(security.getWkn(), is("80845553"));
        assertThat(security.getName(), is("GRAN COLOMBIA GOLD CORP"));
        assertThat(security.getTickerSymbol(), is("GCM.TO"));
        assertThat(security.getCurrencyCode(), is("CAD"));
    }

    private void assertSecondSecurity(Item item)
    {
        // Why is the second Security the GCM after Split ??? expected to be UUU
        Security security = ((SecurityItem) item).getSecurity();
        assertThat(security.getIsin(), is("CA38501D5010"));
        assertThat(security.getWkn(), is("129258970"));
        assertThat(security.getName(),
                        is("GCM(CA38501D2041) SPLIT 1 FOR 25 (GCM, GRAN COLOMBIA GOLD CORP, CA38501D5010)"));
        assertThat(security.getCurrencyCode(), is("CAD"));

        // setting GCM.TO as ticker symbol
        // currently fails because the exchange is empty in corporate actions.
    }

    private void assertFirstTransaction(Optional<Item> item)
    {
        assertThat(item.isPresent(), is(true));
        assertThat(item.get().getSubject(), instanceOf(BuySellEntry.class));
        BuySellEntry entry = (BuySellEntry) item.get().getSubject();

        assertThat(entry.getPortfolioTransaction().getType(), is(PortfolioTransaction.Type.BUY));
        assertThat(entry.getAccountTransaction().getType(), is(AccountTransaction.Type.BUY));

        assertThat(entry.getPortfolioTransaction().getSecurity().getName(), is("GRAN COLOMBIA GOLD CORP"));
        assertThat(entry.getPortfolioTransaction().getMonetaryAmount(), is(Money.of("CAD", 1356_75L)));
        assertThat(entry.getPortfolioTransaction().getDate(), is(LocalDate.parse("2013-04-01")));
        assertThat(entry.getPortfolioTransaction().getShares(), is(5000_000000L));
        assertThat(entry.getPortfolioTransaction().getUnitSum(Unit.Type.FEE), is(Money.of("CAD", 6_75L)));
        assertThat(entry.getPortfolioTransaction().getPricePerShare(), is(Money.of("CAD", 27L)));

    }

    private void assertFourthTransaction(Optional<Item> item)
    {
        assertThat(item.isPresent(), is(true));
        assertThat(item.get().getSubject(), instanceOf(BuySellEntry.class));
        BuySellEntry entry = (BuySellEntry) item.get().getSubject();

        assertThat(entry.getPortfolioTransaction().getType(), is(PortfolioTransaction.Type.BUY));
        assertThat(entry.getAccountTransaction().getType(), is(AccountTransaction.Type.BUY));

        assertThat(entry.getPortfolioTransaction().getSecurity().getName(), is("URANIUM ONE INC."));
        assertThat(entry.getPortfolioTransaction().getMonetaryAmount(), is(Money.of("CAD", 232_00L)));
        assertThat(entry.getPortfolioTransaction().getDate(), is(LocalDate.parse("2013-01-02")));
        assertThat(entry.getPortfolioTransaction().getShares(), is(100_000000L));
        assertThat(entry.getPortfolioTransaction().getUnitSum(Unit.Type.FEE), is(Money.of("CAD", 1_00L)));
    }

    @Test
    public void testThatExceptionIsAddedForNonFlexStatementDocuments() throws IOException
    {
        Client client = new Client();
        IBFlexStatementExtractor extractor = new IBFlexStatementExtractor(client);
        List<Exception> errors = new ArrayList<Exception>();
        extractor.importActivityStatement(otherFile, errors);
        List<Item> results = extractor.getResults();

        assertThat(results.isEmpty(), is(true));
        assertThat(errors.size(), is(1));
    }
}<|MERGE_RESOLUTION|>--- conflicted
+++ resolved
@@ -34,11 +34,7 @@
     public IBFlexStatementExtractorTest()
     {
         activityStatement = getClass().getResourceAsStream("IBActivityStatement.xml");
-<<<<<<< HEAD
-        otherFile = getClass().getResourceAsStream("ComdirectGutschrift.txt");
-=======
         otherFile = getClass().getResourceAsStream("comdirectGutschrift.txt");
->>>>>>> 4575ee4a
     }
 
     @Test
